--- conflicted
+++ resolved
@@ -2,6 +2,7 @@
 <model deformetrica-min-version="3.0.0">
 
     <model-type>DeterministicAtlas</model-type>
+    <!-- <model-type>BayesianAtlas</model-type> -->
     <dimension>2</dimension>
 
     <template>
@@ -11,17 +12,18 @@
             <kernel-width>20</kernel-width>
             <kernel-type>keops</kernel-type>
             <noise-std>1</noise-std>
+            <!--<noise-variance-prior-normalized-dof>10</noise-variance-prior-normalized-dof>-->
+            <!--<noise-variance-prior-scale-std>1</noise-variance-prior-scale-std>-->
             <filename>data/template.vtk</filename>
         </object>
     </template>
 
     <deformation-parameters>
-<<<<<<< HEAD
-        <kernel-width>20</kernel-width>
-=======
         <kernel-width>40</kernel-width>
->>>>>>> 26554c70
         <kernel-type>keops</kernel-type>
     </deformation-parameters>
 
+    <!--<initial-control-points>data/Atlas_ControlPoints.txt</initial-control-points>-->
+    <!--<initial-momenta>data/ForInitialization_Momenta_AlmostPerfect.txt</initial-momenta>-->
+
 </model>