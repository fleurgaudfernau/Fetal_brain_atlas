import os.path
import sys

sys.path.append(os.path.dirname(os.path.abspath(__file__)) + os.path.sep + '../../../')

import numpy as np
from scipy.optimize import minimize
from decimal import Decimal
import math
import copy

from pydeformetrica.src.core.estimators.abstract_estimator import AbstractEstimator
from pydeformetrica.src.core.estimators.scipy_optimize import ScipyOptimize
from pydeformetrica.src.core.estimators.gradient_ascent import GradientAscent
from src.in_out.array_readers_and_writers import *


class McmcSaem(AbstractEstimator):
    """
    GradientAscent object class.
    An estimator is an algorithm which updates the fixed effects of a statistical model.

    """

    ####################################################################################################################
    ### Constructor:
    ####################################################################################################################

    def __init__(self):
        AbstractEstimator.__init__(self)
        self.name = 'McmcSaem'

        self.gradient_based_estimator = None
        self.maximize_every_n_iters = None

        self.sampler = None
        self.sufficient_statistics = None                   # Dictionary of numpy arrays.
        self.number_of_burn_in_iterations = None            # Number of iterations without memory.

        self.current_acceptance_rates = {}                  # Acceptance rates of the current iteration.
        self.average_acceptance_rates = {}                  # Mean acceptance rates, computed over all past iterations.

        self.memory_window_size = 10                        # Size of the averaging window for the acceptance rates.
        self.current_acceptance_rates_in_window = None      # Memory of the last memory_window_size acceptance rates.
        self.average_acceptance_rates_in_window = None      # Moving average of current_acceptance_rates_in_window.

        self.model_parameters_trajectory = None             # Memory of the model parameters along the estimation.
        self.save_model_parameters_every_n_iters = None     # Resolution of the model parameters trajectory.

        self.individual_random_effects_samples_stack = None  # Stack of the last individual random effect samples.

    ####################################################################################################################
    ### Public methods:
    ####################################################################################################################

    def update(self):
        """
        Runs the MCMC-SAEM algorithm and updates the statistical model.
        """

        # Initialization -----------------------------------------------------------------------------------------------
        self._initialize_number_of_burn_in_iterations()
        self._initialize_acceptance_rate_information()
        sufficient_statistics = self._initialize_sufficient_statistics()
        self._initialize_model_parameters_trajectory()
        self._initialize_individual_random_effects_samples_stack()

        # Ensures that all the model fixed effects are initialized.
        self.statistical_model.update_fixed_effects(self.dataset, sufficient_statistics)

        # Print initial console information.
        print('------------------------------------- Iteration: ' + str(self.current_iteration)
              + ' -------------------------------------')
        print('>> MCMC-SAEM algorithm launched for ' + str(self.max_iterations) + ' iterations ('
              + str(self.number_of_burn_in_iterations) + ' iterations of burn-in).')
        self.statistical_model.print(self.individual_RER)

        # Initialization of the average random effects realizations.
        averaged_population_RER = {key: np.zeros(value.shape) for key, value in self.population_RER.items()}
        averaged_individual_RER = {key: np.zeros(value.shape) for key, value in self.individual_RER.items()}

        # Main loop ----------------------------------------------------------------------------------------------------
        while self.current_iteration < self.max_iterations:
            self.current_iteration += 1

            # Simulation.
            self.current_acceptance_rates = self.sampler.sample(self.statistical_model, self.dataset,
                                                                self.population_RER, self.individual_RER)
            self._update_acceptance_rate_information()

            # Stochastic approximation.
            sufficient_statistics = self.statistical_model.compute_sufficient_statistics(
                self.dataset, self.population_RER, self.individual_RER)

            step = self._compute_step_size()
            self.sufficient_statistics = {key: value + step * (sufficient_statistics[key] - value)
                                          for key, value in self.sufficient_statistics.items()}

            # Maximization.
            self.statistical_model.update_fixed_effects(self.dataset, self.sufficient_statistics)
            if not ((self.current_iteration - 1) % self.maximize_every_n_iters):
                fixed_effects_before_maximization = self.statistical_model.get_fixed_effects()
                self._maximize_over_fixed_effects()
                fixed_effects_after_maximization = self.statistical_model.get_fixed_effects()
                fixed_effects = {key: value + step * (fixed_effects_after_maximization[key] - value)
                                 for key, value in fixed_effects_before_maximization.items()}
                # fixed_effects = fixed_effects_after_maximization
                self.statistical_model.set_fixed_effects(fixed_effects)

            # Averages the random effect realizations in the concentration phase.
            if step < 1.0:
                coefficient_1 = float(self.current_iteration + 1 - self.number_of_burn_in_iterations)
                coefficient_2 = (coefficient_1 - 1.0) / coefficient_1
                averaged_population_RER = {key: value * coefficient_2 + self.population_RER[key] / coefficient_1
                                           for key, value in averaged_population_RER.items()}
                averaged_individual_RER = {key: value * coefficient_2 + self.individual_RER[key] / coefficient_1
                                           for key, value in averaged_individual_RER.items()}
                self._update_individual_random_effects_samples_stack()

            # Printing, writing, saving, adapting.
            if not (self.current_iteration % self.print_every_n_iters): self.print()
            if not (self.current_iteration % self.save_every_n_iters): self.write()
            if not (self.current_iteration % self.save_model_parameters_every_n_iters):
                self._update_model_parameters_trajectory()
            if not (self.current_iteration % self.memory_window_size):
                self.average_acceptance_rates_in_window \
                    = {key: np.mean(self.current_acceptance_rates_in_window[key])
                       for key in self.sampler.individual_proposal_distributions.keys()}
                self.sampler.adapt_proposal_distributions(self.average_acceptance_rates_in_window,
                                                          self.current_iteration,
                                                          not self.current_iteration % self.print_every_n_iters)

        # Finalization -------------------------------------------------------------------------------------------------
        print('>> Write output files ...')
        self.write(averaged_population_RER, averaged_individual_RER)
        print('>> Done.')

    def print(self):
        """
        Prints information.
        """
        # Iteration number.
        print('')
        print('------------------------------------- Iteration: ' + str(self.current_iteration)
              + ' -------------------------------------')

        # Averaged acceptance rates over all the past iterations.
        print('>> Average acceptance rates (all past iterations):')
        for random_effect_name, average_acceptance_rate in self.average_acceptance_rates.items():
            print('\t\t %.2f \t[ %s ]' % (average_acceptance_rate, random_effect_name))

        # Let the model under optimization print information about itself.
        self.statistical_model.print(self.individual_RER)

    def write(self, population_RER=None, individual_RER=None):
        """
        Save the current results.
        """
        # Call the write method of the statistical model.
        if population_RER is None: population_RER = self.individual_RER
        if individual_RER is None: individual_RER = self.individual_RER
        self.statistical_model.write(self.dataset, self.population_RER, self.individual_RER, update_fixed_effects=False)

        # Save the recorded model parameters trajectory.
        write_2D_array(self.model_parameters_trajectory[
                       0:int(self.current_iteration / float(self.save_model_parameters_every_n_iters)) + 1],
                       self.statistical_model.name + '__EstimatedParameters__Trajectory.txt')

        # Save the memorized individual random effects samples.
        if self.current_iteration > self.number_of_burn_in_iterations:
            write_2D_array(self.individual_random_effects_samples_stack[
                           0:self.current_iteration - self.number_of_burn_in_iterations],
                           self.statistical_model.name + '__EstimatedParameters__IndividualRandomEffectsSamples.txt')

    ####################################################################################################################
    ### Private_maximize_over_remaining_fixed_effects() method and associated utilities:
    ####################################################################################################################

    def _maximize_over_fixed_effects(self):
        """
        Update the model fixed effects for which no closed-form update is available (i.e. based on sufficient
        statistics).
        """

        if self.gradient_based_estimator is None:
            # self.gradient_based_estimator = ScipyOptimize()
            # self.gradient_based_estimator.memory_length = 5

            self.gradient_based_estimator = GradientAscent()
            self.gradient_based_estimator.initial_step_size = 1e-6
            self.gradient_based_estimator.line_search_shrink = 0.5
            self.gradient_based_estimator.line_search_expand = 1.2
            self.gradient_based_estimator.scale_initial_step_size = True

            self.gradient_based_estimator.statistical_model = self.statistical_model
            self.gradient_based_estimator.dataset = self.dataset
            self.gradient_based_estimator.optimized_log_likelihood = 'class2'
<<<<<<< HEAD
            self.gradient_based_estimator.max_iterations = 30
            self.gradient_based_estimator.max_line_search_iterations = 20
            self.gradient_based_estimator.convergence_tolerance = 1e-3
            self.gradient_based_estimator.verbose = 1
=======
            self.gradient_based_estimator.max_iterations = 3
            self.gradient_based_estimator.max_line_search_iterations = 10
            self.gradient_based_estimator.memory_length = 3
            self.gradient_based_estimator.convergence_tolerance = 1e-6
>>>>>>> ddbca513
            self.gradient_based_estimator.print_every_n_iters = 1
            self.gradient_based_estimator.save_every_n_iters = 100000

        self.gradient_based_estimator.verbose = not self.current_iteration % self.print_every_n_iters

        if self.gradient_based_estimator.verbose > 0:
            print('')
            print('[ maximizing over the fixed effects with the '
                  + self.gradient_based_estimator.name + ' optimizer ]')
        # else:
        #     print('>> Maximizing over the fixed effects with the '
        #           + self.gradient_based_estimator.name + ' optimizer')

        self.gradient_based_estimator.individual_RER = self.individual_RER
        self.gradient_based_estimator.update()

        if self.gradient_based_estimator.verbose > 0:
            print('')
            print('[ end of the gradient-based maximization ]')

    ####################################################################################################################
    ### Other private methods:
    ####################################################################################################################

    def _compute_step_size(self):
        aux = self.current_iteration - self.number_of_burn_in_iterations + 1
        if aux <= 0:
            return 1.0
        else:
            return aux ** - 0.6

    def _initialize_number_of_burn_in_iterations(self):
        if self.max_iterations > 4000:
            self.number_of_burn_in_iterations = self.max_iterations - 2000
        else:
            self.number_of_burn_in_iterations = int(self.max_iterations / 2)

    def _initialize_acceptance_rate_information(self):
        # Initialize average_acceptance_rates.
        self.average_acceptance_rates = {key: 0.0 for key in self.sampler.individual_proposal_distributions.keys()}

        # Initialize current_acceptance_rates_in_window.
        self.current_acceptance_rates_in_window = {key: np.zeros((self.memory_window_size,))
                                                   for key in self.sampler.individual_proposal_distributions.keys()}
        self.average_acceptance_rates_in_window = {key: 0.0
                                                   for key in self.sampler.individual_proposal_distributions.keys()}

    def _update_acceptance_rate_information(self):
        # Update average_acceptance_rates.
        coefficient_1 = float(self.current_iteration)
        coefficient_2 = (coefficient_1 - 1.0) / coefficient_1
        self.average_acceptance_rates = {key: value * coefficient_2 + self.current_acceptance_rates[key] / coefficient_1
                                         for key, value in self.average_acceptance_rates.items()}

        # Update current_acceptance_rates_in_window.
        for key in self.current_acceptance_rates_in_window.keys():
            self.current_acceptance_rates_in_window[key][(self.current_iteration - 1) % self.memory_window_size] \
                = self.current_acceptance_rates[key]

    def _initialize_sufficient_statistics(self):
        sufficient_statistics = self.statistical_model.compute_sufficient_statistics(
            self.dataset, self.population_RER, self.individual_RER)
        self.sufficient_statistics = {key: np.zeros(value.shape) for key, value in sufficient_statistics.items()}
        return sufficient_statistics

    ####################################################################################################################
    ### Model parameters trajectory saving methods:
    ####################################################################################################################

    def _get_vectorized_model_parameters(self):
        return np.concatenate([value.flatten() for value in self.statistical_model.fixed_effects.values()])

    def _initialize_model_parameters_trajectory(self):
        number_of_trajectory_points = 10
        self.save_model_parameters_every_n_iters = int(self.max_iterations / float(number_of_trajectory_points))
        if self.save_model_parameters_every_n_iters == 0: self.save_model_parameters_every_n_iters = 1
        x = self._get_vectorized_model_parameters()
        self.model_parameters_trajectory = np.zeros((number_of_trajectory_points + 1, x.size))
        self.model_parameters_trajectory[0] = x

    def _update_model_parameters_trajectory(self):
        self.model_parameters_trajectory[
            int(self.current_iteration / float(self.save_model_parameters_every_n_iters))] \
            = self._get_vectorized_model_parameters()

    def _get_vectorized_individual_RER(self):
        return np.concatenate([value.flatten() for value in self.individual_RER.values()])

    def _initialize_individual_random_effects_samples_stack(self):
        number_of_concentration_iterations = self.max_iterations - self.number_of_burn_in_iterations
        x = self._get_vectorized_individual_RER()
        self.individual_random_effects_samples_stack = np.zeros((number_of_concentration_iterations, x.size))

    def _update_individual_random_effects_samples_stack(self):
        self.individual_random_effects_samples_stack[
            self.current_iteration - self.number_of_burn_in_iterations - 1] = self._get_vectorized_individual_RER()<|MERGE_RESOLUTION|>--- conflicted
+++ resolved
@@ -195,17 +195,10 @@
             self.gradient_based_estimator.statistical_model = self.statistical_model
             self.gradient_based_estimator.dataset = self.dataset
             self.gradient_based_estimator.optimized_log_likelihood = 'class2'
-<<<<<<< HEAD
-            self.gradient_based_estimator.max_iterations = 30
-            self.gradient_based_estimator.max_line_search_iterations = 20
-            self.gradient_based_estimator.convergence_tolerance = 1e-3
-            self.gradient_based_estimator.verbose = 1
-=======
             self.gradient_based_estimator.max_iterations = 3
             self.gradient_based_estimator.max_line_search_iterations = 10
             self.gradient_based_estimator.memory_length = 3
             self.gradient_based_estimator.convergence_tolerance = 1e-6
->>>>>>> ddbca513
             self.gradient_based_estimator.print_every_n_iters = 1
             self.gradient_based_estimator.save_every_n_iters = 100000
 
