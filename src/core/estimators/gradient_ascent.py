import os.path
import sys

sys.path.append(os.path.dirname(os.path.abspath(__file__)) + os.path.sep + '../../../')

import numpy as np
import warnings
from decimal import Decimal
import math
import copy
import _pickle as pickle

from pydeformetrica.src.core.estimators.abstract_estimator import AbstractEstimator
from pydeformetrica.src.support.utilities.general_settings import Settings


class GradientAscent(AbstractEstimator):
    """
    GradientAscent object class.
    An estimator is an algorithm which updates the fixed effects of a statistical model.

    """

    ####################################################################################################################
    ### Constructor:
    ####################################################################################################################

    def __init__(self):
        AbstractEstimator.__init__(self)
        self.name = 'GradientAscent'

        self.current_parameters = None
        self.current_attachment = None
        self.current_regularity = None
        self.current_log_likelihood = None
        self.scale_initial_step_size = None

        self.initial_step_size = 1.
        self.max_line_search_iterations = 10

        self.line_search_shrink = None
        self.line_search_expand = None
        self.convergence_tolerance = 0.001

    ####################################################################################################################
    ### Public methods:
    ####################################################################################################################

    def update(self):

        """
        Runs the gradient ascent algorithm and updates the statistical model.

        """

        # Initialisation -----------------------------------------------------------------------------------------------
        # First case: we use the initialization stored in the state file
        if Settings().load_state:
            self.current_parameters, self.current_iteration = self._load_state_file()
            self._set_parameters(self.current_parameters)  # Propagate the parameter values.
            print("State file loaded, it was at iteration", self.current_iteration)

        # Second case: we use the native initialization of the model.
        else:
            self.current_parameters = self._get_parameters()
            self.current_iteration = 0

        # Uncomment for a check of the gradient for the model !
        # WARNING: don't forget to comment the update_fixed_effects method of the model !
        # print("Checking the model gradient:", self._check_model_gradient())

        self.current_attachment, self.current_regularity, gradient = self._evaluate_model_fit(self.current_parameters,
                                                                                              with_grad=True)
        self.current_log_likelihood = self.current_attachment + self.current_regularity
        self.print()

        initial_log_likelihood = self.current_log_likelihood
        last_log_likelihood = initial_log_likelihood

        nb_params = len(gradient)
        step = self._initialize_step_size(gradient)

        # Main loop ----------------------------------------------------------------------------------------------------
        while self.current_iteration < self.max_iterations:
            self.current_iteration += 1

            # Line search ----------------------------------------------------------------------------------------------
            found_min = False
            for li in range(self.max_line_search_iterations):

                # Print step size --------------------------------------------------------------------------------------
                if not (self.current_iteration % self.print_every_n_iters):
                    print('>> Step size and gradient squared norm: ')
                    for key in gradient.keys():
                        print('\t\t%.3E   and   %.3E \t[ %s ]' % (Decimal(str(step[key])),
                                                                  Decimal(str(np.sum(gradient[key] ** 2))),
                                                                  key))

                # Try a simple gradient ascent step --------------------------------------------------------------------
                new_parameters = self._gradient_ascent_step(self.current_parameters, gradient, step)
                new_attachment, new_regularity = self._evaluate_model_fit(new_parameters)

                q = new_attachment + new_regularity - last_log_likelihood
                if q > 0:
                    found_min = True
                    step = {key: value * self.line_search_expand for key, value in step.items()}
                    break

                # Adapting the step sizes ------------------------------------------------------------------------------
                step = {key: value * self.line_search_shrink for key, value in step.items()}
                if nb_params > 1:
                    new_parameters_prop = {}
                    new_attachment_prop = {}
                    new_regularity_prop = {}
                    q_prop = {}

                    for key in step.keys():
                        local_step = step.copy()
                        local_step[key] /= self.line_search_shrink

                        new_parameters_prop[key] = self._gradient_ascent_step(self.current_parameters, gradient,
                                                                              local_step)
                        new_attachment_prop[key], new_regularity_prop[key] = self._evaluate_model_fit(
                            new_parameters_prop[key])

                        q_prop[key] = new_attachment_prop[key] + new_regularity_prop[key] - last_log_likelihood

                    key_max = max(q_prop.keys(), key=(lambda key: q_prop[key]))
                    if q_prop[key_max] > 0:
                        new_attachment = new_attachment_prop[key_max]
                        new_regularity = new_regularity_prop[key_max]
                        new_parameters = new_parameters_prop[key_max]
                        step[key_max] /= self.line_search_shrink
                        found_min = True
                        break

            # End of line search ---------------------------------------------------------------------------------------
            if not found_min:
                self._set_parameters(self.current_parameters)
                print('>> Number of line search loops exceeded. Stopping.')
                break

            self.current_attachment = new_attachment
            self.current_regularity = new_regularity
            self.current_log_likelihood = new_attachment + new_regularity
            self.current_parameters = new_parameters
            self._set_parameters(self.current_parameters)

            # Test the stopping criterion ------------------------------------------------------------------------------
            current_log_likelihood = self.current_log_likelihood
            delta_f_current = last_log_likelihood - current_log_likelihood
            delta_f_initial = initial_log_likelihood - current_log_likelihood

            if math.fabs(delta_f_current) < self.convergence_tolerance * math.fabs(delta_f_initial):
                print('>> Tolerance threshold met. Stopping the optimization process.')
                break

            # Printing and writing -------------------------------------------------------------------------------------
            if not self.current_iteration % self.print_every_n_iters: self.print()
            if not self.current_iteration % self.save_every_n_iters: self.write()

            # Prepare next iteration -----------------------------------------------------------------------------------
            last_log_likelihood = current_log_likelihood
            gradient = self._evaluate_model_fit(self.current_parameters, with_grad=True)[2]

            # Save the state.
            if not self.current_iteration % self.save_every_n_iters: self._dump_state_file()

    def print(self):
        """
        Prints information.
        """
        print('')
        print('------------------------------------- Iteration: ' + str(self.current_iteration)
              + ' -------------------------------------')
        print('>> Log-likelihood = %.3E \t [ attachment = %.3E ; regularity = %.3E ]' %
              (Decimal(str(self.current_log_likelihood)),
               Decimal(str(self.current_attachment)),
               Decimal(str(self.current_regularity))))

    def write(self):
        """
        Save the current results.
        """
        self.statistical_model.write(self.dataset, self.population_RER, self.individual_RER)

    ####################################################################################################################
    ### Private methods:
    ####################################################################################################################

    def _initialize_step_size(self, gradient):
        """
        Initialization of the step sizes for the descent for the different variables.
        If scale_initial_step_size is On, we rescale the initial sizes by the gradient squared norms.
        """
        step = {key: self.initial_step_size for key in gradient.keys()}
        if self.scale_initial_step_size and len(gradient) > 1:
<<<<<<< HEAD
            largest_key = None
            largest_step_size = None
            reference_squared_norm = None
            for key in gradient.keys():
                if reference_squared_norm is None:
                    reference_squared_norm = np.sum(gradient[key] ** 2)
                    step[key] = self.initial_step_size
                    largest_key = key
                    largest_step_size = self.initial_step_size
                else:
=======
            reference_squared_norm = min([np.sum(elt ** 2) for elt in gradient.values()])
            if reference_squared_norm < 1e-8:
                msg = 'Too small reference_squared_norm to scale the initial step sizes. Defaulting to the same ' \
                      'step size = %.f for all variables.' % self.initial_step_size
                warnings.warn(msg)
            else:
                for key in gradient.keys():
>>>>>>> ddbca513
                    step[key] = self.initial_step_size * (reference_squared_norm / np.sum(gradient[key] ** 2))
                    if step[key] > largest_step_size:
                        largest_key = key
                        largest_step_size = step[key]
            # Then we rescale so that the largest step size is of self.initial_step_size
            for key in gradient.keys():
                step[key] = self.initial_step_size * step[key] / largest_step_size
        return step

    def _get_parameters(self):
        out = self.statistical_model.get_fixed_effects()
        out.update(self.population_RER)
        out.update(self.individual_RER)
        assert len(out) == len(self.statistical_model.get_fixed_effects()) \
                           + len(self.population_RER) + len(self.individual_RER)
        return out

    def _evaluate_model_fit(self, parameters, with_grad=False):
        # Propagates the parameter value to all necessary attributes.
        self._set_parameters(parameters)

        # Call the model method.
        try:
            return self.statistical_model.compute_log_likelihood(
                self.dataset, self.population_RER, self.individual_RER,
                mode=self.optimized_log_likelihood, with_grad=with_grad)

        except ValueError as error:
            print('>> ' + str(error) + ' [ in gradient_ascent ]')
            return - float('inf'), - float('inf')

    def _gradient_ascent_step(self, parameters, gradient, step):
        new_parameters = copy.deepcopy(parameters)
        for key in gradient.keys(): new_parameters[key] += gradient[key] * step[key]
        return new_parameters

    def _set_parameters(self, parameters):
        fixed_effects = {key: parameters[key] for key in self.statistical_model.get_fixed_effects().keys()}
        self.statistical_model.set_fixed_effects(fixed_effects)
        self.population_RER = {key: parameters[key] for key in self.population_RER.keys()}
        self.individual_RER = {key: parameters[key] for key in self.individual_RER.keys()}

    def _load_state_file(self):
        d = pickle.load(open(Settings().state_file, 'rb'))
        return d['current_parameters'], d['current_iteration']

    def _dump_state_file(self):
        d = {'current_parameters': self.current_parameters, 'current_iteration': self.current_iteration}
        pickle.dump(d, open(Settings().state_file, 'wb'))

    def _check_model_gradient(self):
        attachment, regularity, gradient = self._evaluate_model_fit(self.current_parameters, with_grad=True)
        parameters = copy.deepcopy(self.current_parameters)

        epsilon = 1e-8

        for key in gradient.keys():
            if key in ['template_data', 'momenta', 'modulation_matrix', 'sources']: continue

            print('Checking gradient of ' + key + ' variable')
            parameter_shape = gradient[key].shape

            # To limit the cost if too many parameters of the same kind.
            nb_to_check = 30
            for index, _ in np.ndenumerate(gradient[key]):
                if nb_to_check > 0:
                    nb_to_check -= 1
                    perturbation = np.zeros(parameter_shape)
                    perturbation[index] = epsilon

                    # Perturb in +epsilon direction
                    new_parameters_plus = copy.deepcopy(parameters)
                    new_parameters_plus[key] += perturbation
                    new_attachment_plus, new_regularity_plus = self._evaluate_model_fit(new_parameters_plus)
                    total_plus = new_attachment_plus + new_regularity_plus

                    # Perturb in -epsilon direction
                    new_parameters_minus = copy.deepcopy(parameters)
                    new_parameters_minus[key] -= perturbation
                    new_attachment_minus, new_regularity_minus = self._evaluate_model_fit(new_parameters_minus)
                    total_minus = new_attachment_minus + new_regularity_minus

                    # Numerical gradient:
                    numerical_gradient = (total_plus - total_minus) / (2 * epsilon)
                    relative_error = abs((numerical_gradient - gradient[key][index]) / gradient[key][index])
                    # assert relative_error < 1e-6 or np.isnan(relative_error), \
                    #     "Incorrect gradient for variable {} {}".format(key, relative_error)
                    # Extra printing
                    print("relative error", index, relative_error, numerical_gradient, "vs", gradient[key][index])<|MERGE_RESOLUTION|>--- conflicted
+++ resolved
@@ -4,7 +4,6 @@
 sys.path.append(os.path.dirname(os.path.abspath(__file__)) + os.path.sep + '../../../')
 
 import numpy as np
-import warnings
 from decimal import Decimal
 import math
 import copy
@@ -195,18 +194,6 @@
         """
         step = {key: self.initial_step_size for key in gradient.keys()}
         if self.scale_initial_step_size and len(gradient) > 1:
-<<<<<<< HEAD
-            largest_key = None
-            largest_step_size = None
-            reference_squared_norm = None
-            for key in gradient.keys():
-                if reference_squared_norm is None:
-                    reference_squared_norm = np.sum(gradient[key] ** 2)
-                    step[key] = self.initial_step_size
-                    largest_key = key
-                    largest_step_size = self.initial_step_size
-                else:
-=======
             reference_squared_norm = min([np.sum(elt ** 2) for elt in gradient.values()])
             if reference_squared_norm < 1e-8:
                 msg = 'Too small reference_squared_norm to scale the initial step sizes. Defaulting to the same ' \
@@ -214,14 +201,7 @@
                 warnings.warn(msg)
             else:
                 for key in gradient.keys():
->>>>>>> ddbca513
                     step[key] = self.initial_step_size * (reference_squared_norm / np.sum(gradient[key] ** 2))
-                    if step[key] > largest_step_size:
-                        largest_key = key
-                        largest_step_size = step[key]
-            # Then we rescale so that the largest step size is of self.initial_step_size
-            for key in gradient.keys():
-                step[key] = self.initial_step_size * step[key] / largest_step_size
         return step
 
     def _get_parameters(self):
