import numpy as np
import torch
import sys
import os
sys.path.append(os.path.dirname(os.path.abspath(__file__)) + os.path.sep + '../../../../../')
from pydeformetrica.src.core.model_tools.attachments.landmarks_attachments import *


def ComputeMultiObjectWeightedDistance(points1, points2, multi_obj1, multi_obj2, kernelWidths, weights):
    """
    Takes two multiobjects and their new point positions to compute the distances
    This method is not fully done, TODO : use the xml values to get the right distance for each object and the right kernel width !
    """
    distance = 0.
    pos1 = 0
    pos2 = 0
    assert len(multi_obj1.ObjectList) == len(multi_obj2.ObjectList), "Cannot compute distance between multi-objects which have different number of objects"
    for i, obj1 in enumerate(multi_obj1.ObjectList):
        obj2 = multi_obj2.ObjectList[i]
<<<<<<< HEAD
        distance += CurrentDistance(points1[pos1:pos1+obj1.GetNumberOfPoints()],
                                                obj1, obj2, kernel_width=15.)
=======
        distance += OrientedSurfaceDistance(
            points1[pos1:pos1+obj1.GetNumberOfPoints()], obj1, obj2, kernelWidths[i]) / weights[i]
>>>>>>> 54e09020
    return distance<|MERGE_RESOLUTION|>--- conflicted
+++ resolved
@@ -17,11 +17,6 @@
     assert len(multi_obj1.ObjectList) == len(multi_obj2.ObjectList), "Cannot compute distance between multi-objects which have different number of objects"
     for i, obj1 in enumerate(multi_obj1.ObjectList):
         obj2 = multi_obj2.ObjectList[i]
-<<<<<<< HEAD
         distance += CurrentDistance(points1[pos1:pos1+obj1.GetNumberOfPoints()],
                                                 obj1, obj2, kernel_width=15.)
-=======
-        distance += OrientedSurfaceDistance(
-            points1[pos1:pos1+obj1.GetNumberOfPoints()], obj1, obj2, kernelWidths[i]) / weights[i]
->>>>>>> 54e09020
     return distance