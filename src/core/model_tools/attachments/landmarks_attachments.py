--- conflicted
+++ resolved
@@ -8,11 +8,7 @@
 
 #This file contains functions computing, in torch, the distances between meshes
 
-<<<<<<< HEAD
 def CurrentDistance(points1, surf1, surf2, kernel_width=0.):
-=======
-def OrientedSurfaceDistance(points1, surf1, surf2, kernel_width):
->>>>>>> 54e09020
     """
     Returns the current distance between the 3D meshes
     surf1 and surf2 are SurfaceMesh objects
@@ -36,7 +32,7 @@
     out = current_scalar_product(c1, c1, n1, n1)
     out += current_scalar_product(c2, c2, n2, n2)
     out -= 2*current_scalar_product(c1, c2, n1, n2)
-<<<<<<< HEAD
+
     return out
 
 
@@ -60,8 +56,4 @@
     # out = current_scalar_product(c1, c1, n1, n1)
     # out += current_scalar_product(c2, c2, n2, n2)
     # out -= 2*current_scalar_product(c1, c2, n1, n2)
-    # return out
-=======
-
-    return out
->>>>>>> 54e09020
+    # return out