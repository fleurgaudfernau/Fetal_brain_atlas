import os.path
import sys

sys.path.append(os.path.dirname(os.path.abspath(__file__)) + os.path.sep + '../../../../../')

import torch
from torch.autograd import Variable
import numpy as np
import warnings

from pydeformetrica.src.in_out.array_readers_and_writers import *
from pydeformetrica.src.support.utilities.general_settings import Settings
from pydeformetrica.src.core.model_tools.deformations.exponential import Exponential


class Geodesic:
    """
    Control-point-based LDDMM geodesic.
    See "Morphometry of anatomical shape complexes with dense deformations and sparse parameters",
    Durrleman et al. (2013).

    """

    ####################################################################################################################
    ### Constructor:
    ####################################################################################################################

    def __init__(self):

        self.concentration_of_time_points = None

        self.t0 = None
        self.tmax = None
        self.tmin = None

        self.control_points_t0 = None
        self.momenta_t0 = None
        self.template_data_t0 = None

        self.backward_exponential = Exponential()
        self.forward_exponential = Exponential()

        # Flags to save extra computations that have already been made in the update methods.
        self.shoot_is_modified = True
        self.flow_is_modified = True

    ####################################################################################################################
    ### Encapsulation methods:
    ####################################################################################################################

    def set_use_rk2(self, use_rk2):
        self.backward_exponential.set_use_rk2(use_rk2)
        self.forward_exponential.set_use_rk2(use_rk2)

    def set_kernel(self, kernel):
        self.backward_exponential.kernel = kernel
        self.forward_exponential.kernel = kernel

    def set_t0(self, t0):
        self.t0 = t0
        self.shoot_is_modified = True

    def set_tmin(self, tmin):
        self.tmin = tmin
        self.shoot_is_modified = True

    def set_tmax(self, tmax):
        self.tmax = tmax
        self.shoot_is_modified = True

    def set_template_data_t0(self, td):
        self.template_data_t0 = td
        self.flow_is_modified = True

    def set_control_points_t0(self, cp):
        self.control_points_t0 = cp
        self.shoot_is_modified = True

    def set_momenta_t0(self, mom):
        self.momenta_t0 = mom
        self.shoot_is_modified = True

    def get_template_data(self, time):
        """
        Returns the position of the landmark points, at the given time.
        Performs a linear interpolation between the two closest available data points.
        """

        assert self.tmin <= time <= self.tmax
        if self.shoot_is_modified or self.flow_is_modified:
            msg = "Asking for deformed template data but the geodesic was modified and not updated"
            warnings.warn(msg)

        times = self._get_times()

        # Deal with the special case of a geodesic reduced to a single point.
        if len(times) == 1:
            print('>> The geodesic seems to be reduced to a single point.')
            return self.template_data_t0

        #j = np.searchsorted(times, time_np)

        # Standard case.
<<<<<<< HEAD
        j = np.searchsorted(times, time)
=======
        if time_np <= self.t0:
            dt = (self.t0 - self.tmin) / (self.backward_exponential.number_of_time_points - 1)
            j = int((time_np-self.tmin)/dt) + 1

        else:
            dt = (self.tmax - self.t0) / (self.forward_exponential.number_of_time_points - 1)
            j = min(len(times)-1,
                    int((time_np - self.t0) / dt) + self.backward_exponential.number_of_time_points)

        assert times[j-1] <= time_np
        assert times[j] >= time_np
>>>>>>> dce001ab

        weight_left = (times[j] - time) / (times[j] - times[j - 1])
        weight_right = (time - times[j - 1]) / (times[j] - times[j - 1])
        template_t = self._get_template_data_trajectory()
        deformed_points = weight_left * template_t[j - 1] + weight_right * template_t[j]

        return deformed_points

    ####################################################################################################################
    ### Main methods:
    ####################################################################################################################

    def update(self):
        """
        Compute the time bounds, accordingly sets the number of points and momenta of the attribute exponentials,
        then shoot and flow them.
        """

        assert self.t0 >= self.tmin, "tmin should be smaller than t0"
        assert self.t0 <= self.tmax, "tmax should be larger than t0"

        # Backward exponential -----------------------------------------------------------------------------------------
        delta_t = self.t0 - self.tmin
        self.backward_exponential.number_of_time_points = max(1, int(delta_t * self.concentration_of_time_points + 1.5))
        if self.shoot_is_modified:
            self.backward_exponential.set_initial_momenta(- self.momenta_t0 * delta_t)
            self.backward_exponential.set_initial_control_points(self.control_points_t0)
        if self.flow_is_modified:
            self.backward_exponential.set_initial_template_data(self.template_data_t0)
        if self.backward_exponential.number_of_time_points > 1: self.backward_exponential.update()
        else: self.backward_exponential.update_norm_squared()

        # Forward exponential ------------------------------------------------------------------------------------------
        delta_t = self.tmax - self.t0
        self.forward_exponential.number_of_time_points = max(1, int(delta_t * self.concentration_of_time_points + 1.5))
        if self.shoot_is_modified:
            self.forward_exponential.set_initial_momenta(self.momenta_t0 * delta_t)
            self.forward_exponential.set_initial_control_points(self.control_points_t0)
        if self.flow_is_modified:
            self.forward_exponential.set_initial_template_data(self.template_data_t0)
        if self.forward_exponential.number_of_time_points > 1: self.forward_exponential.update()
        else: self.forward_exponential.update_norm_squared()

        self.shoot_is_modified = False
        self.flow_is_modified = False

    def get_norm_squared(self):
        """
        Get the norm of the geodesic.
        """
        return self.forward_exponential.get_norm_squared()

    def parallel_transport(self, momenta_to_transport_t0, with_tangential_component=True):
        """
        :param momenta_to_transport_t0: the vector to parallel transport, given at t0 and carried at control_points_t0
        :returns: the full trajectory of the parallel transport, from tmin to tmax
        """

        if self.shoot_is_modified:
            msg = "Trying to parallel transport but the geodesic object was modified, please update before."
            warnings.warn(msg)

        if self.backward_exponential.number_of_time_points > 1:
            backward_transport = self.backward_exponential.parallel_transport(momenta_to_transport_t0,
                                                                              with_tangential_component)
        else:
            backward_transport = [momenta_to_transport_t0]

        if self.forward_exponential.number_of_time_points > 1:
            forward_transport = self.forward_exponential.parallel_transport(momenta_to_transport_t0,
                                                                            with_tangential_component)
        else:
            forward_transport = []

        return backward_transport[::-1] + forward_transport[1:]

    ####################################################################################################################
    ### Private methods:
    ####################################################################################################################

    def _get_times(self):
        times_backward = [self.t0]
        if self.backward_exponential.number_of_time_points > 1:
            times_backward = np.linspace(
                self.t0, self.tmin, num=self.backward_exponential.number_of_time_points).tolist()

        times_forward = [self.t0]
        if self.forward_exponential.number_of_time_points > 1:
            times_forward = np.linspace(
                self.t0, self.tmax, num=self.forward_exponential.number_of_time_points).tolist()

        return times_backward[::-1] + times_forward[1:]

    def _get_control_points_trajectory(self):
        if self.shoot_is_modified:
            msg = "Trying to get cp trajectory in a non updated geodesic."
            warnings.warn(msg)

        backward_control_points_t = [self.backward_exponential.get_initial_control_points()]
        if self.backward_exponential.number_of_time_points > 1:
            backward_control_points_t = self.backward_exponential.control_points_t

        forward_control_points_t = [self.forward_exponential.get_initial_control_points()]
        if self.forward_exponential.number_of_time_points > 1:
            forward_control_points_t = self.forward_exponential.control_points_t

        return backward_control_points_t[::-1] + forward_control_points_t[1:]

    def _get_momenta_trajectory(self):
        if self.shoot_is_modified:
            msg = "Trying to get mom trajectory in non updated geodesic."
            warnings.warn(msg)

        backward_momenta_t = [self.backward_exponential.get_initial_momenta()]
        if self.backward_exponential.number_of_time_points > 1:
            backward_length = self.t0 - self.tmin
            backward_momenta_t = self.backward_exponential.momenta_t
            backward_momenta_t = [elt / backward_length for elt in backward_momenta_t]

        forward_momenta_t = [self.forward_exponential.get_initial_momenta()]
        if self.forward_exponential.number_of_time_points > 1:
            forward_length = self.tmax - self.t0
            forward_momenta_t = self.forward_exponential.momenta_t
            forward_momenta_t = [elt / forward_length for elt in forward_momenta_t]

        return backward_momenta_t[::-1] + forward_momenta_t[1:]

    def _get_template_data_trajectory(self):
        if self.shoot_is_modified or self.flow_is_modified:
            msg = "Trying to get template trajectory in non updated geodesic."
            warnings.warn(msg)

        backward_template_t = [self.backward_exponential.get_initial_template_data()]
        if self.backward_exponential.number_of_time_points > 1:
            backward_template_t = self.backward_exponential.template_data_t

        forward_template_t = [self.forward_exponential.get_initial_template_data()]
        if self.forward_exponential.number_of_time_points > 1:
            forward_template_t = self.forward_exponential.template_data_t

        return backward_template_t[::-1] + forward_template_t[1:]

    ####################################################################################################################
    ### Writing methods:
    ####################################################################################################################

    def write(self, root_name, objects_name, objects_extension, template, write_adjoint_parameters=False):

        # Initialization -----------------------------------------------------------------------------------------------
        template_data_memory = template.get_points()

        # Core loop ----------------------------------------------------------------------------------------------------
        times = self._get_times()
        template_data_t = self._get_template_data_trajectory()

        for t, (time, template_data) in enumerate(zip(times, template_data_t)):
            names = []
            for k, (object_name, object_extension) in enumerate(zip(objects_name, objects_extension)):
                name = root_name + '__GeodesicFlow__' + object_name + '__tp_' + str(t) \
                       + ('__age_%.2f' % time) + object_extension
                names.append(name)
            template.set_data(template_data.data.numpy())
            template.write(names)

        # Finalization -------------------------------------------------------------------------------------------------
        template.set_data(template_data_memory)

        # Optional writing of the control points and momenta -----------------------------------------------------------
        if write_adjoint_parameters:
            control_points_t = self._get_control_points_trajectory()
            momenta_t = self._get_momenta_trajectory()
            for t, (time, control_points, momenta) in enumerate(zip(times, control_points_t, momenta_t)):
                write_2D_array(control_points, root_name + '__GeodesicFlow__ControlPoints__tp_' + str(t)
                               + ('__age_%.2f' % time) + '.txt')
                write_2D_array(momenta, root_name + '__GeodesicFlow__Momenta__tp_' + str(t)
                               + ('__age_%.2f' % time) + '.txt')<|MERGE_RESOLUTION|>--- conflicted
+++ resolved
@@ -98,24 +98,20 @@
             print('>> The geodesic seems to be reduced to a single point.')
             return self.template_data_t0
 
-        #j = np.searchsorted(times, time_np)
-
         # Standard case.
-<<<<<<< HEAD
-        j = np.searchsorted(times, time)
-=======
-        if time_np <= self.t0:
-            dt = (self.t0 - self.tmin) / (self.backward_exponential.number_of_time_points - 1)
-            j = int((time_np-self.tmin)/dt) + 1
-
-        else:
-            dt = (self.tmax - self.t0) / (self.forward_exponential.number_of_time_points - 1)
-            j = min(len(times)-1,
-                    int((time_np - self.t0) / dt) + self.backward_exponential.number_of_time_points)
-
-        assert times[j-1] <= time_np
-        assert times[j] >= time_np
->>>>>>> dce001ab
+        j = np.searchsorted(times[:-1], time, side='right')
+
+        # if time <= self.t0:
+        #     dt = (self.t0 - self.tmin) / (self.backward_exponential.number_of_time_points - 1)
+        #     j = int((time-self.tmin)/dt) + 1
+        #
+        # else:
+        #     dt = (self.tmax - self.t0) / (self.forward_exponential.number_of_time_points - 1)
+        #     j = min(len(times)-1,
+        #             int((time - self.t0) / dt) + self.backward_exponential.number_of_time_points)
+        #
+        # assert times[j-1] <= time
+        # assert times[j] >= time
 
         weight_left = (times[j] - time) / (times[j] - times[j - 1])
         weight_right = (time - times[j - 1]) / (times[j] - times[j - 1])
