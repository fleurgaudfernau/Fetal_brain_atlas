import os.path
import sys


sys.path.append(os.path.dirname(os.path.abspath(__file__)) + os.path.sep + '../../../../../')

import torch
from torch.autograd import Variable
import numpy as np
import warnings

from pydeformetrica.src.in_out.utils import *
from pydeformetrica.src.support.utilities.general_settings import Settings
from pydeformetrica.src.support.kernels.kernel_functions import create_kernel


class Exponential:
    """
    Control-point-based LDDMM exponential, that transforms the template objects according to initial control points
    and momenta parameters.
    See "Morphometry of anatomical shape complexes with dense deformations and sparse parameters",
    Durrleman et al. (2013).

    """

    ####################################################################################################################
    ### Constructor:
    ####################################################################################################################

    def __init__(self):
        self.kernel = None
        self.number_of_time_points = None
        # Initial position of control points
        self.initial_control_points = None
        # Control points trajectory
        self.control_points_t = None
        # Initial momenta
        self.initial_momenta = None
        # Momenta trajectory
        self.momenta_t = None
        # Initial template data
        self.initial_template_data = None
        # Trajectory of the whole vertices of landmark type at different time steps.
        self.template_data_t = None
        # If the cp or mom have been modified:
        self.shoot_is_modified = True
        # If the template data has been modified
        self.flow_is_modified = True
        # Wether to use a RK2 or a simple euler for shooting.
        self.use_rk2 = None
        # Norm of the deformation, lazily updated
        self.norm_squared = None
        # Contains the inverse kernel matrices for the time points 1 to self.number_of_time_points
        # (ACHTUNG does not contain the initial matrix, it is not needed)
        self.cometric_matrices = []

    ####################################################################################################################
    ### Encapsulation methods:
    ####################################################################################################################

    def set_use_rk2(self, use_rk2):
        self.shoot_is_modified = True
        self.use_rk2 = use_rk2

    def set_kernel(self, kernel):
        self.kernel = kernel

    def set_initial_template_data(self, td):
        self.initial_template_data = td
        self.flow_is_modified = True

    def get_initial_template_data(self):
        return self.initial_template_data

    def set_initial_template_data_from_numpy(self, td):
        td = Variable(torch.from_numpy(td).type(Settings().tensor_scalar_type))
        self.set_initial_template_data(td)

    def set_initial_control_points(self, cps):
        self.shoot_is_modified = True
        self.initial_control_points = cps

    def get_initial_control_points(self):
        return self.initial_control_points

    def set_initial_control_points_from_numpy(self, cps):
        cp = Variable(torch.from_numpy(cps).type(Settings().tensor_scalar_type))
        self.set_initial_control_points(cp)

    def get_initial_momenta(self):
        return self.initial_momenta

    def set_initial_momenta(self, mom):
        self.shoot_is_modified = True
        self.initial_momenta = mom

    def get_initial_momenta(self):
        return self.initial_momenta

    def set_initial_momenta_from_numpy(self, mom):
        initial_mom = Variable(torch.from_numpy(mom).type(Settings().tensor_scalar_type))
        self.set_initial_momenta(initial_mom)

    def get_template_data(self, time_index=None):
        """
        Returns the position of the landmark points, at the given time_index in the Trajectory
        """
        if self.flow_is_modified:
            assert False, "You tried to get some template data, but the flow was modified, I advise updating the diffeo before getting this."
        if time_index is None:
            return self.template_data_t[- 1]
        return self.template_data_t[time_index]

    ####################################################################################################################
    ### Main methods:
    ####################################################################################################################

    def update(self):
        """
        Update the state of the object, depending on what's needed.
        This is the only clean way to call shoot or flow on the deformation.
        """
        assert self.number_of_time_points > 0
        if self.shoot_is_modified:
            self.cometric_matrices = []
            self._shoot()
            self.shoot_is_modified = False
            if self.initial_template_data is not None:
                self._flow()
                self.flow_is_modified = False
            else:
                msg = "In exponential update, I am not flowing because I don't have any template data to flow"
                warnings.warn(msg)

        if self.flow_is_modified:
            if self.initial_template_data is not None:
                self._flow()
                self.flow_is_modified = False
            else:
                msg = "In exponential update, I am not flowing because I don't have any template data to flow"
                warnings.warn(msg)

    def parallel_transport(self, momenta_to_transport, with_tangential_component=True):
        """
        Parallel transport of the initial_momenta along the exponential.
        momenta_to_transport is assumed to be a torch Variable, carried at the control points on the diffeo.
        """

        # Sanity check:
        assert not self.shoot_is_modified, "You want to parallel transport but the shoot was modified, please update."
        assert (momenta_to_transport.size() == self.initial_momenta.size())

        # Special cases, where the transport is simply the identity:
        #       1) Nearly zero initial momenta yield no motion.
        #       2) Nearly zero momenta to transport.
        if (torch.norm(self.initial_momenta).data.numpy()[0] < 1e-15 or
                    torch.norm(momenta_to_transport).data.numpy()[0] < 1e-15):
            parallel_transport_t = [momenta_to_transport] * self.number_of_time_points
            return parallel_transport_t

        # Initialize an exact kernel
        kernel = create_kernel('exact', self.kernel.kernel_width)

        h = 1. / (self.number_of_time_points - 1.)
        epsilon = h

        # First, get the scalar product initial_momenta \cdot momenta_to_transport and project momenta_to_transport
        # onto the orthogonal of initial_momenta.
        sp = torch.dot(momenta_to_transport,
                       kernel.convolve(self.initial_control_points, self.initial_control_points,
                                       self.initial_momenta)) / self.get_norm_squared()
        momenta_to_transport_orthogonal = momenta_to_transport - sp * self.initial_momenta

        sp_for_assert = torch.dot(
            momenta_to_transport_orthogonal, kernel.convolve(
                self.initial_control_points, self.initial_control_points, self.initial_momenta)).data.numpy()[0] \
                        / self.get_norm_squared().data.numpy()[0]
        assert sp_for_assert < 1e-5, "Projection onto orthogonal not orthogonal {e}".format(e=sp_for_assert)

        # Then, store the norm of this orthogonal momenta.
        initial_norm_squared = torch.dot(momenta_to_transport_orthogonal, kernel.convolve(
            self.initial_control_points, self.initial_control_points, momenta_to_transport_orthogonal))

        parallel_transport_t = [momenta_to_transport_orthogonal]

        for i in range(self.number_of_time_points - 1):
            # Shoot the two perturbed geodesics ------------------------------------------------------------------------
            cp_eps_pos = self._rk2_step(self.control_points_t[i],
                                        self.momenta_t[i] + epsilon * parallel_transport_t[-1], h, return_mom=False)
            cp_eps_neg = self._rk2_step(self.control_points_t[i],
                                        self.momenta_t[i] - epsilon * parallel_transport_t[-1], h, return_mom=False)

            # Compute J/h ----------------------------------------------------------------------------------------------
            approx_velocity = (cp_eps_pos - cp_eps_neg) / (2 * epsilon * h)

            # We need to find the cotangent space version of this vector -----------------------------------------------
            # If we don't have already the cometric matrix, we compute and store it.
            # TODO: add optionnal flag for not saving this if it's too large.
            if not len(self.cometric_matrices) == self.number_of_time_points - 1:
                kernel_matrix = kernel.get_kernel_matrix(self.control_points_t[i + 1])
                self.cometric_matrices.append(torch.inverse(kernel_matrix))

            # Solve the linear system.
            approx_momenta = torch.mm(self.cometric_matrices[i], approx_velocity)

            # We get rid of the component of this momenta along the geodesic velocity:
            scalar_prod_with_velocity = torch.dot(approx_momenta, kernel.convolve(
                self.control_points_t[i + 1], self.control_points_t[i + 1], self.momenta_t[i + 1])) \
                                        / self.get_norm_squared()

            approx_momenta = approx_momenta - scalar_prod_with_velocity * self.momenta_t[i + 1]

            # Renormalization ------------------------------------------------------------------------------------------
            approx_momenta_norm_squared = torch.dot(approx_momenta, kernel.convolve(
                self.control_points_t[i + 1], self.control_points_t[i + 1], approx_momenta))
            renormalization_factor = torch.sqrt(initial_norm_squared / approx_momenta_norm_squared)
            renormalized_momenta = approx_momenta * renormalization_factor

            if abs(renormalization_factor.data.numpy()[0] - 1.) > 0.02:
                msg = "Watch out, a large renormalization factor %.4f is required during the parallel transport, " \
                      "please use a finer discretization.".format(
                    approx_momenta_norm_squared.data.numpy()[0] / initial_norm_squared.data.numpy()[0])
                warnings.warn(msg)

            # Finalization ---------------------------------------------------------------------------------------------
            parallel_transport_t.append(renormalized_momenta)

        assert len(parallel_transport_t) == len(self.momenta_t), "Oups, something went wrong."

        # We now need to add back the component along the velocity to the transported vectors.
        if with_tangential_component:
            parallel_transport_t = \
                [parallel_transport_t[i] + sp * self.momenta_t[i] for i in range(self.number_of_time_points)]

        return parallel_transport_t

    def get_norm_squared(self):
        if self.shoot_is_modified:
            msg = "Watch out, you are getting the norm of the deformation, but the shoot was modified without updating, I should probably throw an error for this..."
            warnings.warn(msg)
        return self.norm_squared

    ####################################################################################################################
    ### Private methods:
    ####################################################################################################################

    def _shoot(self):
        """
        Computes the flow of momenta and control points
        """
        assert len(self.initial_control_points) > 0, "Control points not initialized in shooting"
        assert len(self.initial_momenta) > 0, "Momenta not initialized in shooting"

        # Special case, with nearly zero initial momenta.
        if torch.norm(self.initial_momenta).data.cpu().numpy()[0] < 1e-15:
            self.control_points_t = [self.initial_control_points] * self.number_of_time_points
            self.momenta_t = [self.initial_momenta] * self.number_of_time_points

        # Otherwise, integrate the Hamiltonian equations.
        else:
            self.control_points_t = []
            self.momenta_t = []
            self.control_points_t.append(self.initial_control_points)
            self.momenta_t.append(self.initial_momenta)
            dt = 1.0 / float(self.number_of_time_points - 1)
            for i in range(self.number_of_time_points - 1):
                if self.use_rk2:
                    new_cp, new_mom = self._rk2_step(self.control_points_t[i], self.momenta_t[i], dt, return_mom=True)
                else:
                    new_cp, new_mom = self._euler_step(self.control_points_t[i], self.momenta_t[i], dt)

                self.control_points_t.append(new_cp)
                self.momenta_t.append(new_mom)

        # Updating the squared norm attribute.
        self.norm_squared = torch.dot(self.initial_momenta.view(-1), self.kernel.convolve(
            self.initial_control_points, self.initial_control_points, self.initial_momenta).view(-1))

    def _flow(self):
        """
        Flow The trajectory of the landmark points
        """
        # TODO : no flow if small momenta norm
        assert not self.shoot_is_modified, "CP or momenta were modified and the shoot not computed, and now you are asking me to flow ?"
        assert len(self.control_points_t) > 0, "Shoot before flow"
        assert len(self.momenta_t) > 0, "Control points given but no momenta"

        dt = 1.0 / float(self.number_of_time_points - 1)
        self.template_data_t = []
        self.template_data_t.append(self.initial_template_data)
        for i in range(self.number_of_time_points - 1):
            d_pos = self.kernel.convolve(self.template_data_t[i], self.control_points_t[i], self.momenta_t[i])
            self.template_data_t.append(self.template_data_t[i] + dt * d_pos)

            if self.use_rk2:
                # In this case improved euler (= Heun's method) to save one computation of convolve gradient.
                self.template_data_t[-1] = self.template_data_t[i] + dt / 2 * (self.kernel.convolve(
                    self.template_data_t[-1], self.control_points_t[i + 1], self.momenta_t[i + 1]) + d_pos)

    def _euler_step(self, cp, mom, h):
        """
        simple euler step of length h, with cp and mom. It always returns mom.
        """
        return cp + h * self.kernel.convolve(cp, cp, mom), mom - h * self.kernel.convolve_gradient(mom, cp)

    def _rk2_step(self, cp, mom, h, return_mom=True):
        """
        perform a single mid-point rk2 step on the geodesic equation with initial cp and mom.
        also used in parallel transport.
        return_mom: bool to know if the mom at time t+h is to be computed and returned
        """
        mid_cp = cp + h / 2. * self.kernel.convolve(cp, cp, mom)
        mid_mom = mom - h / 2. * self.kernel.convolve_gradient(mom, cp)
        if return_mom:
            return cp + h * self.kernel.convolve(mid_cp, mid_cp, mid_mom), mom - h * \
                   self.kernel.convolve_gradient(mid_mom, mid_cp)
        else:
            return cp + h * self.kernel.convolve(mid_cp, mid_cp, mid_mom)

<<<<<<< HEAD
    def parallel_transport(self, momenta_to_transport, with_tangential_component=True):
        """
        Parallel transport of the initial_momenta along the exponential.
        momenta_to_transport is assumed to be a torch Variable, carried at the control points on the diffeo.
        """

        # Sanity check:
        assert not self.shoot_is_modified, "You want to parallel transport but the shoot was modified, please update."
        assert (momenta_to_transport.size() == self.initial_momenta.size())

        # Special cases, where the transport is simply the identity:
        #       1) Nearly zero initial momenta yield no motion.
        #       2) Nearly zero momenta to transport.
        if (torch.norm(self.initial_momenta).data.numpy()[0] < 1e-15 or
                    torch.norm(momenta_to_transport).data.numpy()[0] < 1e-15):
            parallel_transport_t = [momenta_to_transport] * self.number_of_time_points
            return parallel_transport_t

        # Initialize an exact kernel
        kernel = create_kernel('exact', self.kernel.kernel_width)

        h = 1. / (self.number_of_time_points - 1.)
        epsilon = h

        # First, get the scalar product initial_momenta \cdot momenta_to_transport and project momenta_to_transport onto the orthogonal of initial_momenta
        sp = torch.dot(momenta_to_transport, kernel.convolve(self.initial_control_points, self.initial_control_points,
                                                             self.initial_momenta)) / self.get_norm_squared()
        momenta_to_transport_orthogonal = momenta_to_transport - sp * self.initial_momenta

        sp_for_assert = torch.dot(
            momenta_to_transport_orthogonal, kernel.convolve(
                self.initial_control_points, self.initial_control_points, self.initial_momenta)).data.numpy()[0] \
                        / self.get_norm_squared().data.numpy()[0]
        assert sp_for_assert < 1e-5, "Projection onto orthogonal not orthogonal {e}".format(e=sp_for_assert)

        # Then, store the norm of this orthogonal momenta.
        initial_norm = torch.dot(momenta_to_transport_orthogonal,
                                 kernel.convolve(self.initial_control_points, self.initial_control_points,
                                                 momenta_to_transport_orthogonal))

        parallel_transport_t = [momenta_to_transport_orthogonal]

        for i in range(self.number_of_time_points - 1):
            # Shoot the two perturbed geodesics
            cp_eps_pos = self._rk2_step(self.control_points_t[i],
                                        self.momenta_t[i] + epsilon * parallel_transport_t[-1], h, return_mom=False)
            cp_eps_neg = self._rk2_step(self.control_points_t[i],
                                        self.momenta_t[i] - epsilon * parallel_transport_t[-1], h, return_mom=False)

            # Compute J/h and
            approx_velocity = (cp_eps_pos - cp_eps_neg) / (2 * epsilon * h)

            # We need to find the cotangent space version of this vector -----------------------------------------------
            # If we don't have already the cholesky decomposition, we compute and store it.
            # TODO: add optionnal flag for not saving this if it's too large.
            if not len(self.cholesky_kernel_matrices) == self.number_of_time_points - 1:
                kernel_matrix = kernel.get_kernel_matrix(self.control_points_t[i + 1])
                # cholesky_kernel_matrix = torch.potrf(kernel_matrix)
                # self.cholesky_kernel_matrices.append(cholesky_kernel_matrix)

            # Solve the linear system, fast version, no gradient
            # approx_momenta = torch.potrs(approx_velocity, self.cholesky_kernel_matrices[i])

            # Solve the linear system, slow version, with gradient.
            approx_momenta = torch.mm(torch.inverse(kernel_matrix), approx_velocity)

            if np.linalg.cond(kernel_matrix.data.numpy()) > 1e7:
                msg = "Kernel matrix is seriously ill-conditionned, consider using a different set of control points."
                warnings.warn(msg)

            # We get rid of the component of this momenta along the geodesic velocity:
            scalar_prod_with_velocity = torch.dot(approx_momenta, kernel.convolve(self.control_points_t[i + 1],
                                                                                  self.control_points_t[i + 1],
                                                                                  self.momenta_t[
                                                                                      i + 1])) / self.get_norm_squared()
            approx_momenta = approx_momenta - scalar_prod_with_velocity * self.momenta_t[i + 1]

            norm_approx_momenta = torch.dot(approx_momenta,
                                            kernel.convolve(self.control_points_t[i + 1], self.control_points_t[i + 1],
                                                            approx_momenta))

            if (abs(norm_approx_momenta.data.numpy()[0] / initial_norm.data.numpy()[0] - 1.) > 0.02):
                msg = "Watch out, a large renormalization (factor {f} is required during the parallel transport, " \
                      "please use a finer discretization.".format(
                    f=norm_approx_momenta.data.numpy()[0] / initial_norm.data.numpy()[0])
                warnings.warn(msg)

            # Renormalizing this component.
            renormalized_momenta = (initial_norm / norm_approx_momenta) * approx_momenta

            norm_aux = torch.dot(renormalized_momenta, kernel.convolve(self.control_points_t[i + 1], self.control_points_t[i + 1],
                                                                   renormalized_momenta))

            parallel_transport_t.append(renormalized_momenta)

        assert len(parallel_transport_t) == len(self.momenta_t), "Oups, something went wrong."
=======
    ####################################################################################################################
    ### Writing methods:
    ####################################################################################################################
>>>>>>> 8f5a3a5d

    def write_flow(self, objects_names, objects_extensions, template):
        assert (not (
            self.flow_is_modified)), "You are trying to write data relative to the flow, but it has been modified and not updated."
        for j, data in enumerate(self.template_data_t):
            # names = [objects_names[i]+"_t="+str(i)+objects_extensions[j] for j in range(len(objects_name))]
            names = []
            for k, elt in enumerate(objects_names):
                names.append(elt + "_t=" + str(j) + objects_extensions[k])
            aux_points = template.get_points()
            template.set_data(data.data.numpy())
            template.write(names)
            # restauring state of the template object for further computations
            template.set_data(aux_points)
            # saving control points and momenta
            cp = self.control_points_t[j].data.numpy()
            mom = self.momenta_t[j].data.numpy()
            # Uncomment for massive writing (cp and mom traj for all targets)
            # write_2D_array(cp, elt + "_control_points_" + str(j) + ".txt")
            # write_momenta(mom, elt + "_momenta_" + str(j) + ".txt")
            # write_control_points_and_momenta_vtk(cp, mom, elt + "_mom_and_cp_" + str(j) + ".vtk")

    def write_control_points_and_momenta_flow(self, name):
        """
        Write the flow of cp and momenta
        names are expected without extension
        """
        assert (not (
            self.shoot_is_modified)), "You are trying to write data relative to the shooting, but it has been modified and not updated."
        assert len(self.control_points_t) == len(self.momenta_t), \
            "Something is wrong, not as many cp as momenta in diffeo"
        for j, (control_points, momenta) in enumerate(zip(self.control_points_t, self.momenta_t)):
            write_2D_array(control_points.data.numpy(), name + "__control_points_" + str(j) + ".txt")
            write_2D_array(momenta.data.numpy(), name + "__momenta_" + str(j) + ".txt")
            write_control_points_and_momenta_vtk(control_points.data.numpy(), momenta.data.numpy(),
                                                 name + "_momenta_and_control_points_" + str(j) + ".vtk")<|MERGE_RESOLUTION|>--- conflicted
+++ resolved
@@ -317,7 +317,6 @@
         else:
             return cp + h * self.kernel.convolve(mid_cp, mid_cp, mid_mom)
 
-<<<<<<< HEAD
     def parallel_transport(self, momenta_to_transport, with_tangential_component=True):
         """
         Parallel transport of the initial_momenta along the exponential.
@@ -332,7 +331,7 @@
         #       1) Nearly zero initial momenta yield no motion.
         #       2) Nearly zero momenta to transport.
         if (torch.norm(self.initial_momenta).data.numpy()[0] < 1e-15 or
-                    torch.norm(momenta_to_transport).data.numpy()[0] < 1e-15):
+                torch.norm(momenta_to_transport).data.numpy()[0] < 1e-15):
             parallel_transport_t = [momenta_to_transport] * self.number_of_time_points
             return parallel_transport_t
 
@@ -342,9 +341,11 @@
         h = 1. / (self.number_of_time_points - 1.)
         epsilon = h
 
-        # First, get the scalar product initial_momenta \cdot momenta_to_transport and project momenta_to_transport onto the orthogonal of initial_momenta
-        sp = torch.dot(momenta_to_transport, kernel.convolve(self.initial_control_points, self.initial_control_points,
-                                                             self.initial_momenta)) / self.get_norm_squared()
+        # First, get the scalar product initial_momenta \cdot momenta_to_transport and project momenta_to_transport
+        # onto the orthogonal of initial_momenta.
+        sp = torch.dot(momenta_to_transport,
+                       kernel.convolve(self.initial_control_points, self.initial_control_points,
+                                       self.initial_momenta)) / self.get_norm_squared()
         momenta_to_transport_orthogonal = momenta_to_transport - sp * self.initial_momenta
 
         sp_for_assert = torch.dot(
@@ -354,71 +355,62 @@
         assert sp_for_assert < 1e-5, "Projection onto orthogonal not orthogonal {e}".format(e=sp_for_assert)
 
         # Then, store the norm of this orthogonal momenta.
-        initial_norm = torch.dot(momenta_to_transport_orthogonal,
-                                 kernel.convolve(self.initial_control_points, self.initial_control_points,
-                                                 momenta_to_transport_orthogonal))
+        initial_norm_squared = torch.dot(momenta_to_transport_orthogonal, kernel.convolve(
+            self.initial_control_points, self.initial_control_points, momenta_to_transport_orthogonal))
 
         parallel_transport_t = [momenta_to_transport_orthogonal]
 
         for i in range(self.number_of_time_points - 1):
-            # Shoot the two perturbed geodesics
+            # Shoot the two perturbed geodesics ------------------------------------------------------------------------
             cp_eps_pos = self._rk2_step(self.control_points_t[i],
                                         self.momenta_t[i] + epsilon * parallel_transport_t[-1], h, return_mom=False)
             cp_eps_neg = self._rk2_step(self.control_points_t[i],
                                         self.momenta_t[i] - epsilon * parallel_transport_t[-1], h, return_mom=False)
 
-            # Compute J/h and
+            # Compute J/h ----------------------------------------------------------------------------------------------
             approx_velocity = (cp_eps_pos - cp_eps_neg) / (2 * epsilon * h)
 
             # We need to find the cotangent space version of this vector -----------------------------------------------
-            # If we don't have already the cholesky decomposition, we compute and store it.
+            # If we don't have already the cometric matrix, we compute and store it.
             # TODO: add optionnal flag for not saving this if it's too large.
-            if not len(self.cholesky_kernel_matrices) == self.number_of_time_points - 1:
+            if not len(self.cometric_matrices) == self.number_of_time_points - 1:
                 kernel_matrix = kernel.get_kernel_matrix(self.control_points_t[i + 1])
-                # cholesky_kernel_matrix = torch.potrf(kernel_matrix)
-                # self.cholesky_kernel_matrices.append(cholesky_kernel_matrix)
-
-            # Solve the linear system, fast version, no gradient
-            # approx_momenta = torch.potrs(approx_velocity, self.cholesky_kernel_matrices[i])
-
-            # Solve the linear system, slow version, with gradient.
-            approx_momenta = torch.mm(torch.inverse(kernel_matrix), approx_velocity)
-
-            if np.linalg.cond(kernel_matrix.data.numpy()) > 1e7:
-                msg = "Kernel matrix is seriously ill-conditionned, consider using a different set of control points."
+                self.cometric_matrices.append(torch.inverse(kernel_matrix))
+
+            # Solve the linear system.
+            approx_momenta = torch.mm(self.cometric_matrices[i], approx_velocity)
+
+            # We get rid of the component of this momenta along the geodesic velocity:
+            scalar_prod_with_velocity = torch.dot(approx_momenta, kernel.convolve(
+                self.control_points_t[i + 1], self.control_points_t[i + 1], self.momenta_t[i + 1])) \
+                                        / self.get_norm_squared()
+
+            approx_momenta = approx_momenta - scalar_prod_with_velocity * self.momenta_t[i + 1]
+
+            # Renormalization ------------------------------------------------------------------------------------------
+            approx_momenta_norm_squared = torch.dot(approx_momenta, kernel.convolve(
+                self.control_points_t[i + 1], self.control_points_t[i + 1], approx_momenta))
+            renormalization_factor = torch.sqrt(initial_norm_squared / approx_momenta_norm_squared)
+            renormalized_momenta = approx_momenta * renormalization_factor
+
+            if abs(renormalization_factor.data.numpy()[0] - 1.) > 0.02:
+                msg = "Watch out, a large renormalization factor %.4f is required during the parallel transport, " \
+                      "please use a finer discretization.".format(
+                    approx_momenta_norm_squared.data.numpy()[0] / initial_norm_squared.data.numpy()[0])
                 warnings.warn(msg)
 
-            # We get rid of the component of this momenta along the geodesic velocity:
-            scalar_prod_with_velocity = torch.dot(approx_momenta, kernel.convolve(self.control_points_t[i + 1],
-                                                                                  self.control_points_t[i + 1],
-                                                                                  self.momenta_t[
-                                                                                      i + 1])) / self.get_norm_squared()
-            approx_momenta = approx_momenta - scalar_prod_with_velocity * self.momenta_t[i + 1]
-
-            norm_approx_momenta = torch.dot(approx_momenta,
-                                            kernel.convolve(self.control_points_t[i + 1], self.control_points_t[i + 1],
-                                                            approx_momenta))
-
-            if (abs(norm_approx_momenta.data.numpy()[0] / initial_norm.data.numpy()[0] - 1.) > 0.02):
-                msg = "Watch out, a large renormalization (factor {f} is required during the parallel transport, " \
-                      "please use a finer discretization.".format(
-                    f=norm_approx_momenta.data.numpy()[0] / initial_norm.data.numpy()[0])
-                warnings.warn(msg)
-
-            # Renormalizing this component.
-            renormalized_momenta = (initial_norm / norm_approx_momenta) * approx_momenta
-
-            norm_aux = torch.dot(renormalized_momenta, kernel.convolve(self.control_points_t[i + 1], self.control_points_t[i + 1],
-                                                                   renormalized_momenta))
-
+            # Finalization ---------------------------------------------------------------------------------------------
             parallel_transport_t.append(renormalized_momenta)
 
         assert len(parallel_transport_t) == len(self.momenta_t), "Oups, something went wrong."
-=======
-    ####################################################################################################################
-    ### Writing methods:
-    ####################################################################################################################
->>>>>>> 8f5a3a5d
+
+        # We now need to add back the component along the velocity to the transported vectors.
+        if with_tangential_component:
+            parallel_transport_t = \
+                [parallel_transport_t[i] + sp * self.momenta_t[i] for i in range(self.number_of_time_points)]
+
+        return parallel_transport_t
+
 
     def write_flow(self, objects_names, objects_extensions, template):
         assert (not (
