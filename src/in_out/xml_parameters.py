--- conflicted
+++ resolved
@@ -223,13 +223,10 @@
                 self.use_cuda = self._on_off_to_bool(optimization_parameters_xml_level1.text)
             elif optimization_parameters_xml_level1.tag.lower() == 'max-line-search-iterations':
                 self.max_line_search_iterations = int(optimization_parameters_xml_level1.text)
-<<<<<<< HEAD
-=======
             elif optimization_parameters_xml_level1.tag.lower() == 'covariance-momenta-prior-normalized-dof':
                 self.covariance_momenta_prior_normalized_dof = float(optimization_parameters_xml_level1.text)
             elif optimization_parameters_xml_level1.tag.lower() == 'use-exp-parallelization':
                 self.use_exp_parallelization = self._on_off_to_bool(optimization_parameters_xml_level1.text)
->>>>>>> adcafe25
             else:
                 msg = 'Unknown entry while parsing the optimization_parameters xml: ' \
                       + optimization_parameters_xml_level1.tag
