import xml.etree.ElementTree as et
import warnings
import torch
import sys
import os
import math

sys.path.append(os.path.dirname(os.path.abspath(__file__)) + os.path.sep + '../../../')
from pydeformetrica.src.support.utilities.general_settings import Settings

from torch.multiprocessing import set_start_method, get_start_method


class XmlParameters:
    """
    XmlParameters object class.
    Parses input xmls and stores the given parameters.

    """

    ####################################################################################################################
    ### Constructor:
    ####################################################################################################################

    def __init__(self):
        self.model_type = 'undefined'
        self.template_specifications = {}
        self.deformation_kernel_width = 0
        self.deformation_kernel_type = 'undefined'
        self.number_of_time_points = 11
        self.concentration_of_time_points = 5
        self.number_of_sources = None
        self.use_rk2 = False
        self.t0 = None
        self.tmin = float('inf')
        self.tmax = - float('inf')
        self.initial_cp_spacing = -1
        self.dimension = 3
        self.covariance_momenta_prior_normalized_dof = 0.001

        self.dataset_filenames = []
        self.visit_ages = []
        self.subject_ids = []

        self.optimization_method_type = 'undefined'
        self.optimized_log_likelihood = 'complete'
        self.number_of_threads = 1
        self.max_iterations = 100
        self.max_line_search_iterations = 10
        self.save_every_n_iters = 100
        self.print_every_n_iters = 1
        self.sample_every_n_mcmc_iters = 50
        self.use_sobolev_gradient = True
        self.sobolev_kernel_width_ratio = 1
        self.initial_step_size = 0.001
        self.line_search_shrink = 0.5
        self.line_search_expand = 1.5
        self.convergence_tolerance = 1e-4
        self.memory_length = 10
        self.scale_initial_step_size = True

        self.dense_mode = False

        self.use_cuda = False
        self._cuda_is_used = False  # true if at least one operation will use CUDA.

        self.state_file = None

        self.freeze_template = False
        self.freeze_control_points = True
        self.freeze_momenta = False
        self.freeze_modulation_matrix = False
        self.freeze_reference_time = False
        self.freeze_time_shift_variance = False
        self.freeze_log_acceleration_variance = False
        self.freeze_noise_variance = False

        # For metric learning atlas
        self.freeze_metric_parameters = False
        self.freeze_p0 = False
        self.freeze_v0 = False
        self.freeze_onset_age_variance = False

        self.initial_control_points = None
        self.initial_momenta = None
        self.initial_modulation_matrix = None
        self.initial_time_shift_variance = None
        self.initial_log_acceleration_variance = None
        self.initial_onset_ages = None
        self.initial_log_accelerations = None
        self.initial_sources = None

        self.use_exp_parallelization = True
        self.initial_control_points_to_transport = None

        self.momenta_proposal_std = 0.01
        self.onset_age_proposal_std = 0.01
        self.log_acceleration_proposal_std = 0.01
        self.sources_proposal_std = 0.01
        self.gradient_based_estimator = None # Not connected to anything yet.

        # For scalar inputs:
        self.group_file = None
        self.observations_file = None
        self.timepoints_file = None
        self.v0 = None
        self.p0 = None
        self.metric_parameters_file = None
        self.interpolation_points_file = None
        self.initial_noise_variance = None
        self.exponential_type = None
        self.number_of_metric_parameters = None # number of parameters in metric learning.
        self.number_of_interpolation_points = None

        self.initialization_heuristic = False


    ####################################################################################################################
    ### Public methods:
    ####################################################################################################################

    # Read the parameters from the three PyDeformetrica input xmls, and some further parameters initialization.
    def read_all_xmls(self, model_xml_path, dataset_xml_path, optimization_parameters_xml_path):
        self._read_model_xml(model_xml_path)
        self._read_dataset_xml(dataset_xml_path)
        self._read_optimization_parameters_xml(optimization_parameters_xml_path)
        self._further_initialization()

    ####################################################################################################################
    ### Private methods:
    ####################################################################################################################

    # Read the parameters from the model xml.
    def _read_model_xml(self, model_xml_path):

        model_xml_level0 = et.parse(model_xml_path).getroot()

        for model_xml_level1 in model_xml_level0:

            if model_xml_level1.tag.lower() == 'model-type':
                self.model_type = model_xml_level1.text.lower()

            elif model_xml_level1.tag.lower() == 'dimension':
                self.dimension = int(model_xml_level1.text)

            elif model_xml_level1.tag.lower() == 'initial-control-points':
                self.initial_control_points = model_xml_level1.text

            elif model_xml_level1.tag.lower() == 'initial-momenta':
                self.initial_momenta = model_xml_level1.text

            elif model_xml_level1.tag.lower() == 'initial-modulation-matrix':
                self.initial_modulation_matrix = model_xml_level1.text

            elif model_xml_level1.tag.lower() == 'initial-time-shift-std':
                self.initial_time_shift_variance = float(model_xml_level1.text) ** 2

            elif model_xml_level1.tag.lower() == 'initial-log-acceleration-std':
                self.initial_log_acceleration_variance = float(model_xml_level1.text) ** 2

            elif model_xml_level1.tag.lower() == 'initial-onset-ages':
                self.initial_onset_ages = model_xml_level1.text

            elif model_xml_level1.tag.lower() == 'initial-log-accelerations':
                self.initial_log_accelerations = model_xml_level1.text

            elif model_xml_level1.tag.lower() == 'initial-sources':
                self.initial_sources = model_xml_level1.text

            elif model_xml_level1.tag.lower() == 'initial-momenta-to-transport':
                self.initial_momenta_to_transport = model_xml_level1.text

            elif model_xml_level1.tag.lower() == 'initial-control-points-to-transport':
                self.initial_control_points_to_transport = model_xml_level1.text

            elif model_xml_level1.tag.lower() == 'initial-noise-std':
                self.initial_noise_variance = float(model_xml_level1.text)**2

            elif model_xml_level1.tag.lower() == 'template':
                for model_xml_level2 in model_xml_level1:

                    if model_xml_level2.tag.lower() == 'dense-mode':
                        self.dense_mode = self._on_off_to_bool(model_xml_level2.text)

                    elif model_xml_level2.tag.lower() == 'object':

                        template_object = self._initialize_template_object_xml_parameters()
                        for model_xml_level3 in model_xml_level2:
                            if model_xml_level3.tag.lower() == 'deformable-object-type':
                                template_object['deformable_object_type'] = model_xml_level3.text.lower()
                            elif model_xml_level3.tag.lower() == 'attachment-type':
                                template_object['attachment_type'] = model_xml_level3.text.lower()
                            elif model_xml_level3.tag.lower() == 'kernel-width':
                                template_object['kernel_width'] = float(model_xml_level3.text)
                            elif model_xml_level3.tag.lower() == 'kernel-type':
                                template_object['kernel_type'] = model_xml_level3.text.lower()
                                if model_xml_level3.text.lower() == 'cudaexact'.lower():
                                    self._cuda_is_used = True
                            elif model_xml_level3.tag.lower() == 'noise-std':
                                template_object['noise_std'] = float(model_xml_level3.text)
                            elif model_xml_level3.tag.lower() == 'filename':
                                template_object['filename'] = model_xml_level3.text
                            elif model_xml_level3.tag.lower() == 'noise-variance-prior-scale-std':
                                template_object['noise_variance_prior_scale_std'] = float(model_xml_level3.text)
                            elif model_xml_level3.tag.lower() == 'noise-variance-prior-normalized-dof':
                                template_object['noise_variance_prior_normalized_dof'] = float(model_xml_level3.text)
                            else:
                                msg = 'Unknown entry while parsing the template > ' + model_xml_level2.attrib['id'] + \
                                      ' object section of the model xml: ' + model_xml_level3.tag
                                warnings.warn(msg)
                            self.template_specifications[model_xml_level2.attrib['id']] = template_object

                    else:
                        msg = 'Unknown entry while parsing the template section of the model xml: ' \
                              + model_xml_level2.tag
                        warnings.warn(msg)

            elif model_xml_level1.tag.lower() == 'deformation-parameters':
                for model_xml_level2 in model_xml_level1:
                    if model_xml_level2.tag.lower() == 'kernel-width':
                        self.deformation_kernel_width = float(model_xml_level2.text)
                    elif model_xml_level2.tag.lower() == 'exponential-type':
                        self.exponential_type = model_xml_level2.text
                    elif model_xml_level2.tag.lower() == 'kernel-type':
                        self.deformation_kernel_type = model_xml_level2.text.lower()
                        if model_xml_level2.text.lower() == 'cudaexact'.lower():
                            self._cuda_is_used = True
                    elif model_xml_level2.tag.lower() == 'number-of-timepoints':
                        self.number_of_time_points = int(model_xml_level2.text)
                    elif model_xml_level2.tag.lower() == 'number-of-interpolation-points':
                        self.number_of_interpolation_points = int(model_xml_level2.text)
                    elif model_xml_level2.tag.lower() == 'concentration-of-timepoints':
                        self.concentration_of_time_points = int(model_xml_level2.text)
                    elif model_xml_level2.tag.lower() == 'number-of-sources':
                        self.number_of_sources = int(model_xml_level2.text)
                    elif model_xml_level2.tag.lower() == 't0':
                        self.t0 = float(model_xml_level2.text)
                    elif model_xml_level2.tag.lower() == 'tmin':
                        self.tmin = float(model_xml_level2.text)
                    elif model_xml_level2.tag.lower() == 'tmax':
                        self.tmax = float(model_xml_level2.text)
                    elif model_xml_level2.tag.lower() == 'p0':
                        self.p0 = model_xml_level2.text
                    elif model_xml_level2.tag.lower() == 'v0':
                        self.v0 = model_xml_level2.text
                    elif model_xml_level2.tag.lower() == 'metric-parameters-file': # for metric learning
                        self.metric_parameters_file = model_xml_level2.text
                    elif model_xml_level2.tag.lower() == 'interpolation-points-file': # for metric learning
                        self.interpolation_points_file = model_xml_level2.text
                    elif model_xml_level2.tag.lower() == 'covariance-momenta-prior-normalized-dof':
                        self.covariance_momenta_prior_normalized_dof = float(model_xml_level2.text)
                    else:
                        msg = 'Unknown entry while parsing the deformation-parameters section of the model xml: ' \
                              + model_xml_level2.tag
                        warnings.warn(msg)

            elif model_xml_level1.tag.lower() == 'use-exp-parallelization':
                self.use_exp_parallelization = self._on_off_to_bool(model_xml_level1.text)

            else:
                msg = 'Unknown entry while parsing root of the model xml: ' + model_xml_level1.tag
                warnings.warn(msg)

    # Read the parameters from the dataset xml.
    def _read_dataset_xml(self, dataset_xml_path):
        if dataset_xml_path is not None:

            dataset_xml_level0 = et.parse(dataset_xml_path).getroot()

            dataset_filenames = []
            visit_ages = []
            subject_ids = []
            for dataset_xml_level1 in dataset_xml_level0:
                if dataset_xml_level1.tag.lower() == 'subject':
                    subject_ids.append(dataset_xml_level1.attrib['id'])

                    subject_filenames = []
                    subject_ages = []
                    for dataset_xml_level2 in dataset_xml_level1:
                        if dataset_xml_level2.tag.lower() == 'visit':

                            visit_filenames = {}
                            for dataset_xml_level3 in dataset_xml_level2:
                                if dataset_xml_level3.tag.lower() == 'filename':
                                    visit_filenames[dataset_xml_level3.attrib['object_id']] = dataset_xml_level3.text
                                elif dataset_xml_level3.tag.lower() == 'age':
                                    subject_ages.append(float(dataset_xml_level3.text))
                            subject_filenames.append(visit_filenames)
                    dataset_filenames.append(subject_filenames)
                    visit_ages.append(subject_ages)

                # For scalar input, following leasp model
                if dataset_xml_level1.tag.lower() == 'group-file':
                    self.group_file = dataset_xml_level1.text

                if dataset_xml_level1.tag.lower() == 'timepoints-file':
                    self.timepoints_file = dataset_xml_level1.text

                if dataset_xml_level1.tag.lower() == 'observations-file':
                    self.observations_file = dataset_xml_level1.text

            self.dataset_filenames = dataset_filenames
            self.visit_ages = visit_ages
            self.subject_ids = subject_ids

    # Read the parameters from the optimization_parameters xml.
    def _read_optimization_parameters_xml(self, optimization_parameters_xml_path):

        optimization_parameters_xml_level0 = et.parse(optimization_parameters_xml_path).getroot()

        for optimization_parameters_xml_level1 in optimization_parameters_xml_level0:
            if optimization_parameters_xml_level1.tag.lower() == 'optimization-method-type':
                self.optimization_method_type = optimization_parameters_xml_level1.text.lower()
            elif optimization_parameters_xml_level1.tag.lower() == 'optimized-log-likelihood':
                self.optimized_log_likelihood = optimization_parameters_xml_level1.text.lower()
            elif optimization_parameters_xml_level1.tag.lower() == 'number-of-threads':
                self.number_of_threads = int(optimization_parameters_xml_level1.text)
            elif optimization_parameters_xml_level1.tag.lower() == 'max-iterations':
                self.max_iterations = int(optimization_parameters_xml_level1.text)
            elif optimization_parameters_xml_level1.tag.lower() == 'convergence-tolerance':
                self.convergence_tolerance = float(optimization_parameters_xml_level1.text)
            elif optimization_parameters_xml_level1.tag.lower() == 'memory-length':
                self.memory_length = int(optimization_parameters_xml_level1.text)
            elif optimization_parameters_xml_level1.tag.lower() == 'save-every-n-iters':
                self.save_every_n_iters = int(optimization_parameters_xml_level1.text)
            elif optimization_parameters_xml_level1.tag.lower() == 'print-every-n-iters':
                self.print_every_n_iters = int(optimization_parameters_xml_level1.text)
            elif optimization_parameters_xml_level1.tag.lower() == 'sample-every-n-mcmc-iters':
                self.sample_every_n_mcmc_iters = int(optimization_parameters_xml_level1.text)
            elif optimization_parameters_xml_level1.tag.lower() == 'use-sobolev-gradient':
                self.use_sobolev_gradient = self._on_off_to_bool(optimization_parameters_xml_level1.text)
            elif optimization_parameters_xml_level1.tag.lower() == 'sobolev-kernel-width-ratio':
                self.sobolev_kernel_width_ratio = float(optimization_parameters_xml_level1.text)
            elif optimization_parameters_xml_level1.tag.lower() == 'initial-step-size':
                self.initial_step_size = float(optimization_parameters_xml_level1.text)
            elif optimization_parameters_xml_level1.tag.lower() == 'freeze-template':
                self.freeze_template = self._on_off_to_bool(optimization_parameters_xml_level1.text)
            elif optimization_parameters_xml_level1.tag.lower() == 'freeze-cp':
                self.freeze_control_points = self._on_off_to_bool(optimization_parameters_xml_level1.text)
            elif optimization_parameters_xml_level1.tag.lower() == 'use-cuda':
                self.use_cuda = self._on_off_to_bool(optimization_parameters_xml_level1.text)
                if self.use_cuda:
                    self._cuda_is_used = True
            elif optimization_parameters_xml_level1.tag.lower() == 'max-line-search-iterations':
                self.max_line_search_iterations = int(optimization_parameters_xml_level1.text)
            elif optimization_parameters_xml_level1.tag.lower() == 'use-exp-parallelization':
                self.use_exp_parallelization = self._on_off_to_bool(optimization_parameters_xml_level1.text)
            elif optimization_parameters_xml_level1.tag.lower() == 'state-file':
                self.state_file = optimization_parameters_xml_level1.text
            elif optimization_parameters_xml_level1.tag.lower() == 'use-rk2':
                self.use_rk2 = self._on_off_to_bool(optimization_parameters_xml_level1.text)
            elif optimization_parameters_xml_level1.tag.lower() == 'momenta-proposal-std':
                self.momenta_proposal_std = float(optimization_parameters_xml_level1.text)
            elif optimization_parameters_xml_level1.tag.lower() == 'onset-age-proposal-std':
                self.onset_age_proposal_std = float(optimization_parameters_xml_level1.text)
            elif optimization_parameters_xml_level1.tag.lower() == 'log-acceleration-proposal-std':
                self.log_acceleration_proposal_std = float(optimization_parameters_xml_level1.text)
            elif optimization_parameters_xml_level1.tag.lower() == 'sources-proposal-std':
                self.sources_proposal_std = float(optimization_parameters_xml_level1.text)
            elif optimization_parameters_xml_level1.tag.lower() == 'scale-initial-step-size':
                self.scale_initial_step_size = self._on_off_to_bool(optimization_parameters_xml_level1.text)
            elif optimization_parameters_xml_level1.tag.lower() == 'initialization-heuristic':
                self.initialization_heuristic = self._on_off_to_bool(optimization_parameters_xml_level1.text)
            elif optimization_parameters_xml_level1.tag.lower() == 'gradient-based-estimator':
                self.gradient_based_estimator = optimization_parameters_xml_level1.text
            else:
                msg = 'Unknown entry while parsing the optimization_parameters xml: ' \
                      + optimization_parameters_xml_level1.tag
                warnings.warn(msg)

    # Default xml parameters for any template object.
    def _initialize_template_object_xml_parameters(self):
        template_object = {}
        template_object['deformable_object_type'] = 'undefined'
        template_object['kernel_type'] = 'undefined'
        template_object['kernel_width'] = 0.0
        template_object['noise_std'] = -1
        template_object['filename'] = 'undefined'
        template_object['noise_variance_prior_scale_std'] = None
        template_object['noise_variance_prior_normalized_dof'] = 0.01
        return template_object

    def _on_off_to_bool(self, s):
        if s.lower() == "on":
            return True
        elif s.lower() == "off":
            return False
        else:
            raise RuntimeError("Please give a valid flag (on, off)")

    # Based on the raw read parameters, further initialization of some remaining ones.
    def _further_initialization(self):

        if self.dense_mode:
            Settings().dense_mode = self.dense_mode
            print('>> Dense mode activated. No distinction will be made between template and control points.')
            assert len(self.template_specifications) == 1, \
                'Only a single object can be considered when using the dense mode.'
            if not self.freeze_control_points:
                self.freeze_control_points = True
                msg = 'With active dense mode, the freeze_template (currently %s) and freeze_control_points ' \
                      '(currently %s) flags are redundant. Defaulting to freeze_control_points = True.' \
                      % (str(self.freeze_template), str(self.freeze_control_points))
                warnings.warn(msg)
            if self.initial_control_points is not None:
                self.initial_control_points = None
                msg = 'With active dense mode, specifying initial_control_points is useless. Ignoring this xml entry.'
                warnings.warn(msg)

        if self.initial_cp_spacing < 0 and self.initial_control_points is None and not self.dense_mode:
            print('>> No initial CP spacing given: using diffeo kernel width of ' + str(self.deformation_kernel_width))
            self.initial_cp_spacing = self.deformation_kernel_width

        # Setting tensor types according to CUDA availability and user choices.
        if self._cuda_is_used:
            if not torch.cuda.is_available():
                msg = 'CUDA seems to be unavailable. All computations will be carried out on CPU.'
                warnings.warn(msg)
            else:
                print(">> CUDA is used at least in one operation, all operations will be done with FLOAT precision.")
                if self.use_cuda:
                    print(">> All tensors will be CUDA tensors.")
                    Settings().tensor_scalar_type = torch.cuda.FloatTensor
                    Settings().tensor_integer_type = torch.cuda.LongTensor
                else:
                    print("Setting tensor type to float")
                    Settings().tensor_scalar_type = torch.FloatTensor

        # Setting the dimension.
        Settings().dimension = self.dimension

        # If longitudinal model and t0 is not initialized, initializes it.
        if (self.model_type == 'regression' or self.model_type == 'LongitudinalAtlas'.lower()
            or self.model_type == 'LongitudinalRegistration'.lower()) \
                and (self.t0 is None or self.initial_time_shift_variance is None):
            total_number_of_visits = 0
            mean_visit_age = 0.0
            var_visit_age = 0.0
            for i in range(len(self.visit_ages)):
                for j in range(len(self.visit_ages[i])):
                    total_number_of_visits += 1
                    mean_visit_age += self.visit_ages[i][j]
                    var_visit_age += self.visit_ages[i][j] ** 2

            if total_number_of_visits > 0:
                mean_visit_age /= float(total_number_of_visits)
                var_visit_age = (var_visit_age / float(total_number_of_visits) - mean_visit_age ** 2)

                if self.t0 is None:
                    print('>> Initial t0 set to the mean visit age: %.2f' % mean_visit_age)
                    self.t0 = mean_visit_age
                else:
                    print('>> Initial t0 set by the user to %.2f ; note that the mean visit age is %.2f'
                          % (self.t0, mean_visit_age))

                if not self.model_type == 'regression':
                    if self.initial_time_shift_variance is None:
                        print('>> Initial time-shift std set to the empirical std of the visit ages: %.2f'
                              % math.sqrt(var_visit_age))
                        self.initial_time_shift_variance = var_visit_age
                    else:
                        print(('>> Initial time-shift std set by the user to %.2f ; note that the empirical std of '
                               'the visit ages is %.2f') % (self.initial_time_shift_variance, math.sqrt(var_visit_age)))

        # Setting the number of threads in general settings
        Settings().number_of_threads = self.number_of_threads
        if self.number_of_threads > 1:
            print(">> I will use", self.number_of_threads,
                  "threads, and I set OMP_NUM_THREADS and torch_num_threads to 1.")
            os.environ['OMP_NUM_THREADS'] = "1"
            torch.set_num_threads(1)
        else:
            os.environ['OMP_NUM_THREADS']="4"
            torch.set_num_threads(4)


<<<<<<< HEAD
        # Seems to solve the bug even when cuda is not used ! (pytorch issue)
        # set_start_method("spawn")

        # Additional option for multi-threading with cuda:
        # if self._cuda_is_used and self.number_of_threads > 1:
            # print('################################')
            # print(get_start_method())
            # print('################################')
            # set_start_method("spawn")
        try:
            set_start_method("spawn")
        except RuntimeError as error:
            print('>> Warning: ' + str(error) + ' [ in xml_parameters ]. Ignoring.')
=======
            try:
                set_start_method("spawn")
            except RuntimeError as error:
                print('>> Warning: ' + str(error) + ' [ in xml_parameters ]. Ignoring.')
>>>>>>> 51535afc

        self._initialize_state_file()

        # Freeze the fixed effects in case of a registration.
        if self.model_type == 'Registration'.lower():
            self.freeze_template = True
            self.freeze_control_points = True

        elif self.model_type == 'LongitudinalRegistration'.lower():
            self.freeze_template = True
            self.freeze_control_points = True
            self.freeze_momenta = True
            self.freeze_modulation_matrix = True
            self.freeze_reference_time = True
            self.freeze_time_shift_variance = True
            self.freeze_log_acceleration_variance = True
            self.freeze_noise_variance = True

        # Initialize the number of sources if needed.
        if self.model_type == 'LongitudinalAtlas'.lower() \
                and self.initial_modulation_matrix is None and self.number_of_sources is None:
            self.number_of_sources = 4
            print('>> No initial modulation matrix given, neither a number of sources. '
                  'The latter will be ARBITRARILY defaulted to 4.')

        if self.dimension <= 1:
            print("Setting the number of sources to 0 because the dimension is 1.")
            self.number_of_sources = 0

        # Initialize the initial_log_acceleration_variance if needed.
        if (self.model_type == 'LongitudinalAtlas'.lower() or self.model_type == 'LongitudinalRegistration'.lower()) \
                and self.initial_log_acceleration_variance is None:
            print('>> The initial log-acceleration std fixed effect is ARBITRARILY set to 0.5')
            log_acceleration_std = 0.5
            self.initial_log_acceleration_variance = (log_acceleration_std ** 2)

    def _initialize_state_file(self):
        """
        If a state file was given, assert the file exists and set Settings() so that the estimators will try to resume the computations
        If a state file was not given, We automatically create one
        """
        if self.state_file is None:
            self.state_file = os.path.join(Settings().output_dir, "pydef_state.p")
        else:
            Settings().state_file = self.state_file
            if os.path.exists(self.state_file):
                Settings().load_state = True
                print("Will attempt to resume computation from file", self.state_file)
            else:
                msg = "A state file was given, but it does not exist. I will save the new state on this file nonetheless."
                warnings.warn(msg)
        print(">> State will be saved in file", self.state_file)
<|MERGE_RESOLUTION|>--- conflicted
+++ resolved
@@ -474,26 +474,10 @@
             torch.set_num_threads(4)
 
 
-<<<<<<< HEAD
-        # Seems to solve the bug even when cuda is not used ! (pytorch issue)
-        # set_start_method("spawn")
-
-        # Additional option for multi-threading with cuda:
-        # if self._cuda_is_used and self.number_of_threads > 1:
-            # print('################################')
-            # print(get_start_method())
-            # print('################################')
-            # set_start_method("spawn")
-        try:
-            set_start_method("spawn")
-        except RuntimeError as error:
-            print('>> Warning: ' + str(error) + ' [ in xml_parameters ]. Ignoring.')
-=======
             try:
                 set_start_method("spawn")
             except RuntimeError as error:
                 print('>> Warning: ' + str(error) + ' [ in xml_parameters ]. Ignoring.')
->>>>>>> 51535afc
 
         self._initialize_state_file()
 
