--- conflicted
+++ resolved
@@ -114,26 +114,11 @@
             model_options=get_model_options(xml_parameters))
 
     elif xml_parameters.model_type == 'PrincipalGeodesicAnalysis'.lower():
-<<<<<<< HEAD
         deformetrica.estimate_principal_geodesic_analysis(
             xml_parameters.template_specifications,
             get_dataset_specifications(xml_parameters),
             estimator_options=get_estimator_options(xml_parameters),
             model_options=get_model_options(xml_parameters))
-=======
-        deformetrica.estimate_principal_geodesic_analysis(xml_parameters.template_specifications, dataset,
-                                                          estimator=__get_estimator_class(xml_parameters),
-                                                          estimator_options=__get_estimator_options(xml_parameters),
-                                                          deformation_kernel=kernel_factory.factory(
-                                                              xml_parameters.deformation_kernel_type,
-                                                              kernel_width=xml_parameters.deformation_kernel_width,
-                                                              dimension=dataset.dimension,
-                                                              tensor_scalar_type=dataset.tensor_scalar_type),
-                                                          initial_latent_positions=xml_parameters.initial_sources,
-                                                          latent_space_dimension=xml_parameters.latent_space_dimension,
-                                                          initial_principal_directions=xml_parameters.initial_modulation_matrix,
-                                                          **__get_run_options(xml_parameters))
->>>>>>> 7dc0f937
 
     elif xml_parameters.model_type == 'AffineAtlas'.lower():
         estimate_affine_atlas(xml_parameters)
@@ -160,7 +145,6 @@
             model_options=get_model_options(xml_parameters))
 
     elif xml_parameters.model_type == 'Shooting'.lower():
-<<<<<<< HEAD
         deformetrica.compute_shooting(
             xml_parameters.template_specifications,
             model_options=get_model_options(xml_parameters))
@@ -169,40 +153,6 @@
         deformetrica.compute_parallel_transport(
             xml_parameters.template_specifications,
             model_options=get_model_options(xml_parameters))
-=======
-        deformetrica.compute_shooting(xml_parameters.template_specifications, dataset.tensor_scalar_type, dataset.dimension,
-                                      deformation_kernel=kernel_factory.factory(
-                                          xml_parameters.deformation_kernel_type,
-                                          kernel_width=xml_parameters.deformation_kernel_width,
-                                          dimension=dataset.dimension,
-                                          tensor_scalar_type=dataset.tensor_scalar_type),
-                                      initial_control_points=xml_parameters.initial_control_points,
-                                      initial_momenta=xml_parameters.initial_momenta,
-                                      concentration_of_time_points=xml_parameters.concentration_of_time_points,
-                                      t0=xml_parameters.t0, tmin=xml_parameters.tmin, tmax=xml_parameters.tmax,
-                                      dense_mode=xml_parameters.dense_mode,
-                                      number_of_time_points=xml_parameters.number_of_time_points,
-                                      use_rk2_for_shoot=xml_parameters.use_rk2_for_shoot,
-                                      use_rk2_for_flow=xml_parameters.use_rk2_for_flow)
-
-    elif xml_parameters.model_type == 'ParallelTransport'.lower():
-        deformetrica.compute_parallel_transport(xml_parameters.template_specifications, dataset.tensor_scalar_type, dataset.dimension,
-                                                initial_control_points=xml_parameters.initial_control_points,
-                                                initial_momenta=xml_parameters.initial_momenta,
-                                                initial_momenta_to_transport=xml_parameters.initial_momenta_to_transport,
-                                                initial_control_points_to_transport=xml_parameters.initial_control_points_to_transport,
-                                                t0=xml_parameters.t0, tmin=xml_parameters.tmin, tmax=xml_parameters.tmax,
-                                                dense_mode=xml_parameters.dense_mode,
-                                                number_of_time_points=xml_parameters.number_of_time_points,
-                                                use_rk2_for_shoot=xml_parameters.use_rk2_for_shoot,
-                                                use_rk2_for_flow=xml_parameters.use_rk2_for_flow,
-                                                concentration_of_time_points=xml_parameters.concentration_of_time_points,
-                                                deformation_kernel=kernel_factory.factory(
-                                                      xml_parameters.deformation_kernel_type,
-                                                      kernel_width=xml_parameters.deformation_kernel_width,
-                                                      dimension=dataset.dimension,
-                                                      tensor_scalar_type=dataset.tensor_scalar_type))
->>>>>>> 7dc0f937
 
     elif xml_parameters.model_type == 'LongitudinalMetricLearning'.lower():
         estimate_longitudinal_metric_model(xml_parameters)
@@ -323,7 +273,6 @@
     return options
 
 
-
 if __name__ == "__main__":
     # execute only if run as a script
     main()