import os.path
import sys

sys.path.append(os.path.dirname(os.path.abspath(__file__)) + os.path.sep + '../../../')

import torch
from torch.autograd import Variable
import numpy as np
from math import sqrt

from pydeformetrica.src.support.utilities.general_settings import Settings


class MultiScalarNormalDistribution:
    ####################################################################################################################
    ### Constructor:
    ####################################################################################################################

    def __init__(self):
        self.mean = None
        self.variance_sqrt = None
        self.variance_inverse = None

    ####################################################################################################################
    ### Encapsulation methods:
    ####################################################################################################################

    def get_mean(self):
        return self.mean

    def set_mean(self, m):
        self.mean = m

    def get_variance_sqrt(self):
        return self.variance_sqrt

    def set_variance_sqrt(self, std):
        self.variance_sqrt = std
        self.variance_inverse = 1.0 / std ** 2

    def set_variance(self, var):
        self.variance_sqrt = sqrt(var)
        self.variance_inverse = 1.0 / var

    ####################################################################################################################
    ### Public methods:
    ####################################################################################################################

    def sample(self):
        return self.mean + self.variance_sqrt * np.random.standard_normal(self.mean.shape)

    def compute_log_likelihood(self, observation):
        """
        Fully numpy method.
        Returns only the part that includes the observation argument.
        """
        assert self.mean.size == 1 or self.mean.shape == observation.shape
        delta = observation.ravel() - self.mean.ravel()
        return - 0.5 * self.variance_inverse * np.sum(delta ** 2)

    def compute_log_likelihood_torch(self, observation):
        """
        Fully torch method.
        Returns only the part that includes the observation argument.
        """
<<<<<<< HEAD
        mean = Variable(torch.from_numpy(self.mean).type(Settings().tensor_scalar_type), requires_grad=False)
        assert mean.cpu().numpy().size == observation.cpu().numpy().size, \
            'mean.cpu().numpy().size = %d, \t observation.cpu().numpy().size = %d' \
            % (mean.cpu().numpy().size, observation.cpu().numpy().size)
        delta = observation.view(-1, 1) - mean.view(-1, 1)
=======
        mean_torch = Variable(torch.from_numpy(self.mean).type(Settings().tensor_scalar_type))
        assert mean_torch.size() == observation.size()
        delta = observation.contiguous().view(-1, 1) - mean_torch.contiguous().view(-1, 1)
>>>>>>> c9643fff
        return - 0.5 * torch.sum(delta ** 2) * self.variance_inverse<|MERGE_RESOLUTION|>--- conflicted
+++ resolved
@@ -45,7 +45,7 @@
     ####################################################################################################################
     ### Public methods:
     ####################################################################################################################
-
+    contiguous()
     def sample(self):
         return self.mean + self.variance_sqrt * np.random.standard_normal(self.mean.shape)
 
@@ -63,15 +63,9 @@
         Fully torch method.
         Returns only the part that includes the observation argument.
         """
-<<<<<<< HEAD
         mean = Variable(torch.from_numpy(self.mean).type(Settings().tensor_scalar_type), requires_grad=False)
         assert mean.cpu().numpy().size == observation.cpu().numpy().size, \
             'mean.cpu().numpy().size = %d, \t observation.cpu().numpy().size = %d' \
             % (mean.cpu().numpy().size, observation.cpu().numpy().size)
-        delta = observation.view(-1, 1) - mean.view(-1, 1)
-=======
-        mean_torch = Variable(torch.from_numpy(self.mean).type(Settings().tensor_scalar_type))
-        assert mean_torch.size() == observation.size()
-        delta = observation.contiguous().view(-1, 1) - mean_torch.contiguous().view(-1, 1)
->>>>>>> c9643fff
+        delta = observation.contiguous().view(-1, 1) - mean.contiguous().view(-1, 1)
         return - 0.5 * torch.sum(delta ** 2) * self.variance_inverse