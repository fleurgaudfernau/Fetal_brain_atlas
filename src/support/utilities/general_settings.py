--- conflicted
+++ resolved
@@ -16,11 +16,7 @@
     """
 
     def __init__(self):
-<<<<<<< HEAD
-        self.Dimension = 3
-=======
         self.dimension = 3
->>>>>>> f34ba534
         self.output_dir = "output"
 
         self.tensor_scalar_type = torch.DoubleTensor
