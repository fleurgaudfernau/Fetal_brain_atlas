#!/usr/bin/env python
# -*- encoding: utf-8 -*-
import os
from glob import glob
from os.path import splitext, basename

from setuptools import setup, find_packages


def read(*parts):
    here = os.path.abspath(os.path.dirname(__file__))
    with open(os.path.join(here, *parts)) as fp:
        return fp.read().strip()


def find_version(*file_paths):
    import re
    version_file = read(*file_paths)
    version_match = re.search(r"^__version__ = ['\"]([^'\"]*)['\"]", version_file, re.M)
    if version_match:
        return version_match.group(1)
    raise RuntimeError("Unable to find version string.")


version = find_version("deformetrica", "__init__.py")

try:  # for pip >= 10
    from pip._internal.req import parse_requirements
except ImportError:  # for pip <= 9.0.3
    from pip.req import parse_requirements


def str_to_bool(s):
    if s is None:
        return False

    assert isinstance(s, str), 'given argument must be a string'
    if s.lower() in ['true', '1', 'yes']:
        return True
    elif s.lower() in ['false', '0', 'no']:
        return False
    else:
        raise LookupError


# build gui by default
build_gui = str_to_bool(os.environ['BUILD_GUI']) if 'BUILD_GUI' in os.environ else True

print('Building Deformetrica version ' + version + ', BUILD_GUI=' + str(build_gui))


def build_deformetrica():
    print('build_deformetrica()')
    setup(
        name='deformetrica',
        version=version,
        url='http://www.deformetrica.org',
        description='Software for the statistical analysis of 2D and 3D shape data.',
        long_description=open('README.md', encoding='utf-8').read(),
        author='ARAMIS Lab',
        maintainer='Deformetrica developers',
        maintainer_email='deformetrica.team@gmail.com',
        license='INRIA license',
        package_dir={'deformetrica': './deformetrica'},
        packages=find_packages(exclude=['build*', 'docs*', 'examples*', 'output*', 'sandbox*', 'utilities*', 'tests*', '.*']),
        py_modules=[splitext(basename(path))[0] for path in glob('deformetrica/*.py')],     # needed to include base __init__.py and __main__.py
        package_data={'': ['*.json', '*.png']},
        include_package_data=True,
        data_files=[('deformetrica', ['LICENSE.txt'])],
        zip_safe=False,
        entry_points={
            'console_scripts': ['deformetrica=deformetrica.__main__:main'],  # CLI
        },
        classifiers=[
            'Framework :: Deformetrica',
            'Development Status :: ' + version,
            'Environment :: Console',
            'Environment :: X11 Applications :: Qt',
            'Operating System :: OS Independent',
            'Programming Language :: Python',
            'Programming Language :: Python :: 3',
            'Programming Language :: Python :: 3.6',
            'Programming Language :: Python :: 3.7',
            'Topic :: Scientific/Engineering',
            'Topic :: Scientific/Engineering :: Bio-Informatics',
            'Topic :: Software Development :: Libraries'
        ],
        install_requires=[
<<<<<<< HEAD
            'numpy>=1.16.2',
            'scikit-learn>=0.20.3',
            'matplotlib>=2.2.2',
            'nibabel>=2.3.3',
            'pillow>=5.4.1',
            'torch==1.6',
            'torchvision==0.7',
            'psutil>=5.4.8',
            'vtk>=8.2.0',
            'pykeops==1.4.1',
            'PyQt5'
=======
            'pykeops==1.1.1',
            'cmake>=3.14',  # because of pykeops
            'gputil>=1.3',
            # 'PyQt5>=5.11',
>>>>>>> 340ce2fe
        ],
        extra_link_args=['-Wl,-headerpad_max_install_names']
    )


def build_deformetrica_nox():
    print('build_deformetrica_nox()')
    setup(
        name='deformetrica-nox',
        version=version,
        url='http://www.deformetrica.org',
        description='Software for the statistical analysis of 2D and 3D shape data.',
        long_description=open('README.md', encoding='utf-8').read(),
        author='ARAMIS Lab',
        maintainer='Deformetrica developers',
        maintainer_email='deformetrica.team@gmail.com',
        license='INRIA license',
        package_dir={'deformetrica': './deformetrica'},
        packages=find_packages(exclude=['gui*', 'build*', 'docs*', 'examples*', 'output*', 'sandbox*', 'utilities*', 'tests*', '.*']),  # exclude gui
        py_modules=[splitext(basename(path))[0] for path in glob('deformetrica/*.py')],     # needed to include base __init__.py and __main__.py
        package_data={'': ['*.json', '*.png']},
        include_package_data=True,
        data_files=[('deformetrica', ['LICENSE.txt'])],
        zip_safe=False,
        entry_points={
            'console_scripts': ['deformetrica=deformetrica.__main__:main'],  # CLI
        },
        classifiers=[
            'Framework :: Deformetrica',
            'Development Status :: ' + version,
            'Environment :: Console',
            'Operating System :: OS Independent',
            'Programming Language :: Python',
            'Programming Language :: Python :: 3',
            'Programming Language :: Python :: 3.6',
            'Programming Language :: Python :: 3.7',
            'Topic :: Scientific/Engineering',
            'Topic :: Scientific/Engineering :: Bio-Informatics',
            'Topic :: Software Development :: Libraries'
        ],
        install_requires=[
<<<<<<< HEAD
            'numpy>=1.16.2',
            'scikit-learn>=0.20.3',
            'matplotlib>=2.2.2',
            'nibabel>=2.3.3',
            'pillow>=5.4.1',
            'torch==1.4',
            'torchvision==0.5',
            'psutil>=5.4.8',
            'vtk>=8.2.0',
            'pykeops==1.4',
            'PyQt5'
=======
            'pykeops==1.1.1',
            'cmake>=3.14',  # because of pykeops
            'gputil>=1.3',
>>>>>>> 340ce2fe
        ],
        extra_link_args=['-Wl,-headerpad_max_install_names']
    )


if build_gui:
    build_deformetrica()
else:
    build_deformetrica_nox()<|MERGE_RESOLUTION|>--- conflicted
+++ resolved
@@ -86,7 +86,6 @@
             'Topic :: Software Development :: Libraries'
         ],
         install_requires=[
-<<<<<<< HEAD
             'numpy>=1.16.2',
             'scikit-learn>=0.20.3',
             'matplotlib>=2.2.2',
@@ -98,12 +97,6 @@
             'vtk>=8.2.0',
             'pykeops==1.4.1',
             'PyQt5'
-=======
-            'pykeops==1.1.1',
-            'cmake>=3.14',  # because of pykeops
-            'gputil>=1.3',
-            # 'PyQt5>=5.11',
->>>>>>> 340ce2fe
         ],
         extra_link_args=['-Wl,-headerpad_max_install_names']
     )
@@ -145,7 +138,6 @@
             'Topic :: Software Development :: Libraries'
         ],
         install_requires=[
-<<<<<<< HEAD
             'numpy>=1.16.2',
             'scikit-learn>=0.20.3',
             'matplotlib>=2.2.2',
@@ -157,11 +149,6 @@
             'vtk>=8.2.0',
             'pykeops==1.4',
             'PyQt5'
-=======
-            'pykeops==1.1.1',
-            'cmake>=3.14',  # because of pykeops
-            'gputil>=1.3',
->>>>>>> 340ce2fe
         ],
         extra_link_args=['-Wl,-headerpad_max_install_names']
     )
